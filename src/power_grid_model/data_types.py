--- conflicted
+++ resolved
@@ -40,7 +40,7 @@
         - array([10500.0, 10500.0], dtype=power_grid_meta_data["input"]["node"].dtype.fields["u_rated"][0])
 """
 
-SingleColumnarData = Dict[str, SingleColumn]
+SingleColumnarData = dict[str, SingleColumn]
 """
 Single columnar data is a dictionary where the keys are the attribute types of the same component
 and the values are :class:`SingleColumn`.
@@ -55,17 +55,13 @@
 the same type for each scenario. Otherwise similar to :class:`SingleArray`.
 """
 
-<<<<<<< HEAD
 BatchColumn = Union[np.ndarray]
 """
 A batch column is a two-dimensional structured numpy array containing a list of the same attribute of
 multiple components of the same type. Otherwise, similar to :class:`SingleColumn`.
-=======
-SparseBatchArray = dict[str, np.ndarray | SingleArray]
->>>>>>> cd18769c
-"""
-
-DenseBatchColumnarData = Dict[str, BatchColumn]
+"""
+
+DenseBatchColumnarData = dict[str, BatchColumn]
 """
 Batch columnar data is a dictionary where the keys are the attribute types of the same component
 and the values are :class:`BatchColumn`.
@@ -80,19 +76,15 @@
 
     - The elements are the indices in the data that point to the first element of that scenario.
     - The last element is one after the data index of the last element of the last scenario.
-<<<<<<< HEAD
-    - Usually, the last element will therefore be the size of the data.
-"""
-
-SparseBatchArray = Dict[str, Union[IndexPointer, SingleArray]]
+    - The first element and last element will therefore be 0 and the size of the data, respectively.
+"""
+
+SparseBatchArray = dict[str, IndexPointer | SingleArray]
 """
 A sparse batch array is a dictionary containing the keys `indptr` and `data`.
 
 - data: a :class:`SingleArray`. The exact dtype depends on the type of component.
 - indptr: an :class:`IndexPointer` representing the start and end indices for each batch scenario.
-=======
-    - The first element and last element will therefore be 0 and the size of the data, respectively.
->>>>>>> cd18769c
 
 - Examples:
 
@@ -104,8 +96,7 @@
         - scenario 2 sets the statuses of component with id 0 to 0 (and keeps defaults for other components)
 """
 
-<<<<<<< HEAD
-SparseBatchColumnarData = Dict[str, Union[IndexPointer, SingleColumnarData]]
+SparseBatchColumnarData = dict[str, IndexPointer | SingleColumnarData]
 """
 Sparse batch columnar data is a dictionary containing the keys `indptr` and `data`.
 
@@ -122,45 +113,37 @@
         - scenario 2 sets the status of component with id 0 to 0 (and keeps defaults for other components)
 """
 
-DenseBatchData = Union[DenseBatchArray, DenseBatchColumnarData]
+DenseBatchData = DenseBatchArray | DenseBatchColumnarData
 """
 Dense batch data can be a :class:`DenseBatchArray` or a :class:`DenseBatchColumnarData`.
 """
 
-SparseBatchData = Union[SparseBatchArray, SparseBatchColumnarData]
+SparseBatchData = SparseBatchArray | SparseBatchColumnarData
 """
 Sparse batch data can be a :class:`SparseBatchArray` or a :class:`SparseBatchColumnarData`.
 """
 
-BatchArray = Union[DenseBatchArray, SparseBatchArray]
-=======
 BatchArray = DenseBatchArray | SparseBatchArray
->>>>>>> cd18769c
 """
 A batch array is a either a :class:`DenseBatchArray` or a :class:`SparseBatchArray`.
 """
 
-<<<<<<< HEAD
-BatchColumnarData = Union[DenseBatchColumnarData, SparseBatchColumnarData]
+BatchColumnarData = DenseBatchColumnarData | SparseBatchColumnarData
 """
 Batch columnar data is either a :class:`DenseBatchColumnarData` or a :class:`SparseBatchColumnarData`.
 """
 
-DataArray = Union[SingleArray, BatchArray]
-=======
 DataArray = SingleArray | BatchArray
->>>>>>> cd18769c
 """
 A data array can be a :class:`SingleArray` or a :class:`BatchArray`.
 """
 
-<<<<<<< HEAD
-ColumnarData = Union[SingleColumnarData, BatchColumnarData]
+ColumnarData = SingleColumnarData | BatchColumnarData
 """
 Columnar data can be :class:`SingleColumnarData` or :class:`BatchColumnarData`.
 """
 
-# SingleComponentData = Union[SingleArray, SingleColumnarData]
+# SingleComponentData = SingleArray | SingleColumnarData
 # """
 # Single component data can be :class:`SingleArray` or :class:`SingleColumnarData`.
 # """
@@ -169,7 +152,7 @@
 Single component data is a :class:`SingleArray`.
 """
 
-# BatchComponentData = Union[BatchArray, BatchColumnarData]
+# BatchComponentData = BatchArray | BatchColumnarData
 # """
 # Batch component data can be :class:`BatchArray` or :class:`BatchColumnarData`.
 # """
@@ -178,19 +161,16 @@
 Batch component data is a :class:`BatchArray`.
 """
 
-# ComponentData = Union[DataArray, ColumnarData]
+# ComponentData = DataArray | ColumnarData
 # """
 # Component data can be :class:`DataArray` or :class:`ColumnarData`.
 # """
-ComponentData = Union[DataArray]
+ComponentData = SingleComponentData | BatchComponentData
 """
 Component data is a :class:`DataArray`.
 """
 
-SingleDataset = Dict[ComponentType, SingleComponentData]
-=======
-SingleDataset = dict[ComponentTypeVar, SingleArray]
->>>>>>> cd18769c
+SingleDataset = dict[ComponentTypeVar, SingleComponentData]
 """
 A single dataset is a dictionary where the keys are the component types and the values are
 :class:`ComponentData`
@@ -198,11 +178,7 @@
 - Example: {"node": :class:`SingleArray`, "line": :class:`SingleColumnarData`}
 """
 
-<<<<<<< HEAD
-BatchDataset = Dict[ComponentType, BatchComponentData]
-=======
-BatchDataset = dict[ComponentTypeVar, BatchArray]
->>>>>>> cd18769c
+BatchDataset = dict[ComponentTypeVar, BatchComponentData]
 """
 A batch dataset is a dictionary where the keys are the component types and the values are :class:`BatchComponentData`
 
@@ -210,7 +186,8 @@
             "link": :class:`DenseBatchColumnarData`, "transformer": :class:`SparseBatchColumnarData`}
 """
 
-Dataset = SingleDataset | BatchDataset
+_ComponentData = TypeVar("_ComponentData", SingleComponentData, BatchComponentData)  # deduction helper
+Dataset = dict[ComponentTypeVar, _ComponentData]
 """
 A general data set can be a :class:`SingleDataset` or a :class:`BatchDataset`.
 
