--- conflicted
+++ resolved
@@ -814,7 +814,6 @@
             regulator_b.update({.id = 4, .u_set = u_set, .u_band = u_band});
         }
 
-<<<<<<< HEAD
         SUBCASE("line drop compensation") {
             state_b.rank = 0;
             state_b.u_pu = [&state_b, &regulator_b](ControlSide side) {
@@ -858,7 +857,8 @@
                                 .u_band = u_band,
                                 .line_drop_compensation_r = line_drop_compensation_r / base_power_3p,
                                 .line_drop_compensation_x = line_drop_compensation_x / base_power_3p});
-=======
+        }
+      
         SUBCASE("multiple transformers with control function based on ranking") {
             state_a.rank = 0;
             state_b.rank = 1;
@@ -955,7 +955,6 @@
                 check_a = check_exact(1);
                 check_b = check_exact(1);
             }
->>>>>>> d32db503
         }
 
         auto const initial_a{transformer_a.tap_pos()};
