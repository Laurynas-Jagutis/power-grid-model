--- conflicted
+++ resolved
@@ -347,11 +347,7 @@
         main_core::add_component<Node>(state, nodes.begin(), nodes.end(), 50.0);
 
         std::vector<TransformerInput> transformers{
-<<<<<<< HEAD
             get_transformer(11, 0, 1, BranchSide::to),   get_transformer(12, 0, 1, BranchSide::from),
-=======
-            get_transformer(11, 0, 1, BranchSide::from), get_transformer(12, 0, 1, BranchSide::from),
->>>>>>> 2eaaf795
             get_transformer(13, 2, 3, BranchSide::from), get_transformer(14, 6, 7, BranchSide::from),
             get_transformer(15, 5, 8, BranchSide::from), get_transformer(16, 9, 10, BranchSide::from)};
         main_core::add_component<Transformer>(state, transformers.begin(), transformers.end(), 50.0);
