--- conflicted
+++ resolved
@@ -2,7 +2,6 @@
 //
 // SPDX-License-Identifier: MPL-2.0
 
-<<<<<<< HEAD
 #include "test_optimizer.hpp"
 
 namespace power_grid_model::optimizer::test {
@@ -16,97 +15,16 @@
 }
 
 TEST_CASE("Test construct tap position optimizer") {
-=======
-#include <power_grid_model/optimizer/optimizer.hpp>
-
-#include <doctest/doctest.h>
-
-namespace power_grid_model::optimizer {
-namespace {
-
-using StubComponentContainer =
-    Container<ExtraRetrievableTypes<Base, Node, Branch, Branch3, Appliance, Regulator>, Line, Link, Node, Transformer,
-              ThreeWindingTransformer, TransformerTapRegulator, Source>;
-
-using StubState = main_core::MainModelState<StubComponentContainer>;
-static_assert(main_core::main_model_state_c<StubState>);
-
-struct StubStateCalculatorResultType {
-    Idx x{};
-};
-
-struct StubUpdateType {};
-
-using StubStateCalculator = StubStateCalculatorResultType (*)(StubState const& /* state */);
-using SymStubSteadyStateCalculator = std::vector<MathOutput<symmetric_t>> (*)(StubState const& /* state */);
-using AsymStubSteadyStateCalculator = std::vector<MathOutput<asymmetric_t>> (*)(StubState const& /* state */);
-using StubUpdate = void (*)(StubUpdateType const& /* update_data */);
-using ConstDatasetUpdate = void (*)(ConstDataset const& /* update_data */);
-
-static_assert(std::invocable<StubStateCalculator, StubState const&>);
-static_assert(std::same_as<std::invoke_result_t<StubStateCalculator, StubState const&>, StubStateCalculatorResultType>);
-static_assert(std::invocable<SymStubSteadyStateCalculator, StubState const&>);
-static_assert(std::same_as<std::invoke_result_t<SymStubSteadyStateCalculator, StubState const&>,
-                           std::vector<MathOutput<symmetric_t>>>);
-static_assert(std::invocable<SymStubSteadyStateCalculator, StubState const&>);
-static_assert(std::same_as<std::invoke_result_t<AsymStubSteadyStateCalculator, StubState const&>,
-                           std::vector<MathOutput<asymmetric_t>>>);
-static_assert(std::invocable<StubUpdate, StubUpdateType const&>);
-static_assert(std::invocable<ConstDatasetUpdate, ConstDataset const&>);
-
-static_assert(optimizer_c<NoOptimizer<StubStateCalculator, StubState>>);
-static_assert(optimizer_c<TapPositionOptimizer<SymStubSteadyStateCalculator, ConstDatasetUpdate, StubState>>);
-static_assert(optimizer_c<TapPositionOptimizer<AsymStubSteadyStateCalculator, ConstDatasetUpdate, StubState>>);
-
-constexpr auto mock_state_calculator(StubState const& /* state */) { return StubStateCalculatorResultType{.x = 1}; }
-static_assert(std::convertible_to<decltype(mock_state_calculator), StubStateCalculator>);
-
-template <symmetry_tag sym> constexpr auto stub_steady_state_state_calculator(StubState const& /* state */) {
-    return std::vector<MathOutput<sym>>{};
-}
-static_assert(
-    std::convertible_to<decltype(stub_steady_state_state_calculator<symmetric_t>), SymStubSteadyStateCalculator>);
-static_assert(
-    std::convertible_to<decltype(stub_steady_state_state_calculator<asymmetric_t>), AsymStubSteadyStateCalculator>);
-
-constexpr void stub_update(StubUpdateType const& /* update_data */){
-    // stub
-};
-static_assert(std::convertible_to<decltype(stub_update), StubUpdate>);
-
-constexpr void stub_const_dataset_update(ConstDataset const& /* update_data */){
-    // stub
-};
-static_assert(std::convertible_to<decltype(stub_const_dataset_update), ConstDatasetUpdate>);
-
-constexpr auto strategies = [] {
-    using enum OptimizerStrategy;
-    return std::array{any, global_minimum, global_maximum, local_minimum, local_maximum};
-}();
-} // namespace
-
-TEST_CASE("Test no-op optimizer") {
-    auto optimizer = NoOptimizer<StubStateCalculator, StubState>{mock_state_calculator};
-    CHECK(optimizer.optimize({}).x == 1);
-    CHECK(optimizer.optimize({}).x == 1);
-}
-
-TEST_CASE("Test tap position optimizer") {
     StubState empty_state{};
     empty_state.components.set_construction_complete();
 
->>>>>>> 09ee5a6e
     SUBCASE("symmetric") {
         for (auto [strategy, method] : strategies_and_methods) {
             CAPTURE(strategy);
             CAPTURE(method);
             auto optimizer = TapPositionOptimizer<SymStubSteadyStateCalculator, ConstDatasetUpdate, StubState>{
                 stub_steady_state_state_calculator<symmetric_t>, stub_const_dataset_update, strategy};
-<<<<<<< HEAD
-            CHECK(optimizer.optimize({}, method).empty());
-=======
-            CHECK_THROWS_AS(optimizer.optimize(empty_state), PowerGridError); // TODO(mgovers): implement this check
->>>>>>> 09ee5a6e
+            CHECK(optimizer.optimize(empty_state, method).empty());
         }
     }
     SUBCASE("asymmetric") {
@@ -115,17 +33,16 @@
             CAPTURE(method);
             auto optimizer = TapPositionOptimizer<AsymStubSteadyStateCalculator, ConstDatasetUpdate, StubState>{
                 stub_steady_state_state_calculator<asymmetric_t>, stub_const_dataset_update, strategy};
-<<<<<<< HEAD
-            CHECK(optimizer.optimize({}, method).empty());
-=======
-            CHECK_THROWS_AS(optimizer.optimize(empty_state), PowerGridError); // TODO(mgovers): implement this check
->>>>>>> 09ee5a6e
+            CHECK(optimizer.optimize(empty_state, method).empty());
         }
     }
 }
 
 TEST_CASE("Test get optimizer") {
     using enum OptimizerType;
+
+    StubState empty_state;
+    empty_state.components.set_construction_complete();
 
     SUBCASE("Stub state calculator") {
         SUBCASE("Noop") {
@@ -134,7 +51,7 @@
                 CAPTURE(method);
                 auto optimizer = get_optimizer<StubState, StubUpdateType>(no_optimization, strategy,
                                                                           mock_state_calculator, stub_update);
-                CHECK(optimizer->optimize({}, method).x == 1);
+                CHECK(optimizer->optimize(empty_state, method).x == 1);
             }
         }
 
@@ -159,7 +76,7 @@
                 CAPTURE(strategy);
                 CAPTURE(method);
                 auto optimizer = get_instance(no_optimization, strategy);
-                CHECK(optimizer->optimize({}, method).empty());
+                CHECK(optimizer->optimize(empty_state, method).empty());
             }
         }
         SUBCASE("Automatic tap adjustment") {
@@ -173,14 +90,9 @@
                 REQUIRE(tap_optimizer != nullptr);
                 CHECK(tap_optimizer->get_strategy() == strategy);
 
-<<<<<<< HEAD
-                CHECK(optimizer->optimize({}, method).empty());
-=======
                 StubState empty_state{};
                 empty_state.components.set_construction_complete();
-                CHECK_THROWS_AS(optimizer->optimize(empty_state),
-                                PowerGridError); // TODO(mgovers): implement this check
->>>>>>> 09ee5a6e
+                CHECK(optimizer->optimize(empty_state, method).empty());
             }
         }
     }
