# SPDX-FileCopyrightText: 2022 Contributors to the Power Grid Model project <dynamic.grid.calculation@alliander.com>
#
# SPDX-License-Identifier: MPL-2.0

set(PROJECT_SOURCES
<<<<<<< HEAD
	"test_power_grid_model.cpp"
	"test_main_model_se.cpp"
	"test_main_model.cpp"
	"test_main_model_static.cpp"
	"test_three_phase_tensor.cpp"
	"test_node.cpp"
	"test_line.cpp"
	"test_link.cpp"
	"test_load_gen.cpp"
	"test_source.cpp"
	"test_shunt.cpp"
	"test_transformer.cpp"
	"test_sparse_lu_solver.cpp"
	"test_y_bus.cpp"
	"test_math_solver.cpp"
	"test_topology.cpp"
	"test_container.cpp"
	"test_sparse_mapping.cpp"
	"test_meta_data_generation.cpp"
	"test_voltage_sensor.cpp"
	"test_power_sensor.cpp"
	"test_validation.cpp"
	"test_three_winding_transformer.cpp"
	"test_fault.cpp"
=======
    "test_entry_point.cpp"
    "test_main_model_se.cpp"
    "test_main_model.cpp"
    "test_main_model_static.cpp"
    "test_three_phase_tensor.cpp"
    "test_node.cpp"
    "test_line.cpp"
    "test_link.cpp"
    "test_load_gen.cpp"
    "test_source.cpp"
    "test_shunt.cpp"
    "test_transformer.cpp"
    "test_sparse_lu_solver.cpp"
    "test_y_bus.cpp"
    "test_math_solver.cpp"
    "test_topology.cpp"
    "test_container.cpp"
    "test_sparse_mapping.cpp"
    "test_meta_data_generation.cpp"
    "test_voltage_sensor.cpp"
    "test_power_sensor.cpp"
    "test_three_winding_transformer.cpp"
>>>>>>> b6ef3006
)

add_executable(power_grid_model_unit_tests ${PROJECT_SOURCES})

target_link_libraries(power_grid_model_unit_tests
    PRIVATE
        power_grid_model
        doctest::doctest
        nlohmann_json nlohmann_json::nlohmann_json
)

doctest_discover_tests(power_grid_model_unit_tests)<|MERGE_RESOLUTION|>--- conflicted
+++ resolved
@@ -3,32 +3,6 @@
 # SPDX-License-Identifier: MPL-2.0
 
 set(PROJECT_SOURCES
-<<<<<<< HEAD
-	"test_power_grid_model.cpp"
-	"test_main_model_se.cpp"
-	"test_main_model.cpp"
-	"test_main_model_static.cpp"
-	"test_three_phase_tensor.cpp"
-	"test_node.cpp"
-	"test_line.cpp"
-	"test_link.cpp"
-	"test_load_gen.cpp"
-	"test_source.cpp"
-	"test_shunt.cpp"
-	"test_transformer.cpp"
-	"test_sparse_lu_solver.cpp"
-	"test_y_bus.cpp"
-	"test_math_solver.cpp"
-	"test_topology.cpp"
-	"test_container.cpp"
-	"test_sparse_mapping.cpp"
-	"test_meta_data_generation.cpp"
-	"test_voltage_sensor.cpp"
-	"test_power_sensor.cpp"
-	"test_validation.cpp"
-	"test_three_winding_transformer.cpp"
-	"test_fault.cpp"
-=======
     "test_entry_point.cpp"
     "test_main_model_se.cpp"
     "test_main_model.cpp"
@@ -51,7 +25,7 @@
     "test_voltage_sensor.cpp"
     "test_power_sensor.cpp"
     "test_three_winding_transformer.cpp"
->>>>>>> b6ef3006
+    "test_fault.cpp"
 )
 
 add_executable(power_grid_model_unit_tests ${PROJECT_SOURCES})
