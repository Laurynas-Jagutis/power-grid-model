--- conflicted
+++ resolved
@@ -604,15 +604,10 @@
     MathOutput<true> output =
         solver.run_state_estimation(se_input, 1e-10, 20, info, CalculationMethod::iterative_linear);
 
-<<<<<<< HEAD
-    CHECK(cabs(output.bus_injection[0]) == doctest::Approx(2.0));
-    CHECK(cabs(output.source[0].s) == doctest::Approx(2.0));
-    CHECK(cabs(output.branch[0].s_f) == doctest::Approx(2.0));
-    CHECK(cabs(output.bus_injection[0] - 2.0) < 1e-8);
-=======
+    CHECK(real(output.bus_injection[0]) == doctest::Approx(2.0));
     CHECK(real(output.source[0].s) == doctest::Approx(2.0));
     CHECK(real(output.branch[0].s_f) == doctest::Approx(2.0));
->>>>>>> cc08d27e
+    CHECK(real(output.bus_injection[0] - 2.0) < 1e-8);
 }
 
 }  // namespace power_grid_model