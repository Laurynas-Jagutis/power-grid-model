--- conflicted
+++ resolved
@@ -569,11 +569,7 @@
     ShortCircuitInput sc_input;
     sc_input.fault_bus_indptr = fault_bus_indptr;
     sc_input.source = {vref};
-<<<<<<< HEAD
-    sc_input.faults = {{1, nan, y_fault, fault_type, fault_phase}};
-=======
     sc_input.faults = {{y_fault, fault_type, fault_phase}};
->>>>>>> 1b1eb89a
     return sc_input;
 }
 
