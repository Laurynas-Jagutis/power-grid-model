// SPDX-FileCopyrightText: Contributors to the Power Grid Model project <powergridmodel@lfenergy.org>
//
// SPDX-License-Identifier: MPL-2.0

#include <power_grid_model/auxiliary/dataset.hpp>
#include <power_grid_model/auxiliary/meta_data_gen.hpp>
#include <power_grid_model/auxiliary/serialization/deserializer.hpp>
#include <power_grid_model/container.hpp>
#include <power_grid_model/main_model.hpp>

#include <doctest/doctest.h>
#include <nlohmann/json.hpp>

#include <concepts>
#include <cstdlib>
#include <cstring>
#include <filesystem>
#include <fstream>
#include <iostream>
#include <optional>
#include <regex>

namespace power_grid_model::meta_data {

namespace {

using nlohmann::json;

auto read_file(std::filesystem::path const& path) {
    std::ifstream const f{path};
    std::ostringstream buffer;
    buffer << f.rdbuf();
    return buffer.str();
}

auto read_json(std::filesystem::path const& path) {
    json j;
    std::ifstream f{path};
    f >> j;
    return j;
}

class UnsupportedValidationCase : public PowerGridError {
  public:
    UnsupportedValidationCase(std::string const& calculation_type, bool sym) {
        using namespace std::string_literals;

        auto const sym_str = sym ? "sym"s : "asym"s;
        append_msg("Unsupported validation case: "s + sym_str + " "s + calculation_type);
    };
};

// memory buffer
using BufferPtr = std::unique_ptr<void, std::add_pointer_t<void(RawDataConstPtr)>>; // custom deleter at runtime
struct Buffer {
    BufferPtr ptr{nullptr, [](void const*) {}};
    IdxVector indptr;
};

struct OwningDataset {
    MutableDataset dataset;
    ConstDataset const_dataset;
    std::vector<Buffer> buffers{};
    std::vector<ConstDataset> batch_scenarios{};
};

auto create_owning_dataset(WritableDataset& info) {
    Idx const batch_size = info.batch_size();
    std::vector<Buffer> buffers;

    for (Idx component_idx{}; component_idx < info.n_components(); ++component_idx) {
        auto const& component_info = info.get_component_info(component_idx);
        auto const& component_meta = component_info.component;

        Buffer buffer{};
        buffer.ptr =
            BufferPtr{component_meta->create_buffer(component_info.total_elements), component_meta->destroy_buffer};
        buffer.indptr = IdxVector(component_info.elements_per_scenario < 0 ? batch_size + 1 : 0);
        Idx* indptr_data = buffer.indptr.empty() ? nullptr : buffer.indptr.data();

        info.set_buffer(component_info.component->name, indptr_data, buffer.ptr.get());
        buffers.push_back(std::move(buffer));
    }
    return OwningDataset{
        .dataset = info,
        .const_dataset = info,
        .buffers = std::move(buffers),
    };
}

auto construct_individual_scenarios(OwningDataset& owning_dataset) {
    for (Idx scenario_idx{}; scenario_idx < owning_dataset.dataset.batch_size(); ++scenario_idx) {
        owning_dataset.batch_scenarios.push_back(owning_dataset.const_dataset.get_individual_scenario(scenario_idx));
    }
}

auto load_dataset(std::filesystem::path const& path) {
// Issue in msgpack, reported in https://github.com/msgpack/msgpack-c/issues/1098
// May be a Clang Analyzer bug
#ifndef __clang_analyzer__ // TODO(mgovers): re-enable this when issue in msgpack is fixed
    auto deserializer = Deserializer{power_grid_model::meta_data::from_json, read_file(path), meta_data_gen::meta_data};
    auto& info = deserializer.get_dataset_info();
    auto dataset = create_owning_dataset(info);
    deserializer.parse();
    construct_individual_scenarios(dataset);
    return dataset;
#else  // __clang_analyzer__ // issue in msgpack
    (void)path;
    return OwningDataset{}; // fallback for https://github.com/msgpack/msgpack-c/issues/1098
#endif // __clang_analyzer__ // issue in msgpack
}

// create single result set
OwningDataset create_result_dataset(OwningDataset const& input, std::string const& data_type, bool is_batch = false,
                                    Idx batch_size = 1) {
    MetaDataset const& meta = meta_data_gen::meta_data.get_dataset(data_type);
    WritableDataset handler{is_batch, batch_size, meta.name, meta_data_gen::meta_data};
    assert(input.const_dataset.batch_size() == 1);

    for (Idx i{}; i != input.const_dataset.n_components(); ++i) {
        auto const& component_info = input.const_dataset.get_component_info(i);
        handler.add_component_info(component_info.component->name, component_info.elements_per_scenario,
                                   component_info.elements_per_scenario * batch_size);
    }
    auto owning_dataset = create_owning_dataset(handler);
    construct_individual_scenarios(owning_dataset);
    return owning_dataset;
}

template <typename T>
std::string get_as_string(RawDataConstPtr const& raw_data_ptr, MetaAttribute const& attr, Idx obj) {
    // ensure that we don't read outside owned memory
    REQUIRE(attr.ctype == ctype_v<T>);
    REQUIRE(attr.size == sizeof(T));

    T value{};
    attr.get_value(raw_data_ptr, reinterpret_cast<RawDataPtr>(&value), obj);

    std::stringstream sstr;
    sstr << std::setprecision(16);
    if constexpr (std::same_as<T, RealValue<asymmetric_t>>) {
        sstr << "(" << value(0) << ", " << value(1) << ", " << value(2) << ")";
    } else if constexpr (std::same_as<T, int8_t>) {
        sstr << std::to_string(value);
    } else {
        sstr << value;
    }
    return sstr.str();
}

std::string get_as_string(RawDataConstPtr const& raw_data_ptr, MetaAttribute const& attr, Idx obj) {
    using enum CType;
    using namespace std::string_literals;

    switch (attr.ctype) {
    case c_int32:
        return get_as_string<int32_t>(raw_data_ptr, attr, obj);
    case c_int8:
        return get_as_string<int8_t>(raw_data_ptr, attr, obj);
    case c_double:
        return get_as_string<double>(raw_data_ptr, attr, obj);
    case c_double3:
        return get_as_string<RealValue<asymmetric_t>>(raw_data_ptr, attr, obj);
    default:
        return "<unknown value type>"s;
    }
}

template <symmetry_tag sym>
bool check_angle_and_magnitude(RawDataConstPtr reference_result_ptr, RawDataConstPtr result_ptr,
                               MetaAttribute const& angle_attr, MetaAttribute const& mag_attr, double atol, double rtol,
                               Idx obj) {
    RealValue<sym> mag{};
    RealValue<sym> mag_ref{};
    RealValue<sym> angle{};
    RealValue<sym> angle_ref{};
    mag_attr.get_value(result_ptr, &mag, obj);
    mag_attr.get_value(reference_result_ptr, &mag_ref, obj);
    angle_attr.get_value(result_ptr, &angle, obj);
    angle_attr.get_value(reference_result_ptr, &angle_ref, obj);
    ComplexValue<sym> const result = mag * exp(1.0i * angle);
    ComplexValue<sym> const result_ref = mag_ref * exp(1.0i * angle_ref);
    if constexpr (is_symmetric_v<sym>) {
        return cabs(result - result_ref) < (cabs(result_ref) * rtol + atol);
    } else {
        return (cabs(result - result_ref) < (cabs(result_ref) * rtol + atol)).all();
    }
}

bool check_angle_and_magnitude(RawDataConstPtr reference_result_ptr, RawDataConstPtr result_ptr,
                               MetaAttribute const& angle_attr, MetaAttribute const& mag_attr, double atol, double rtol,
                               Idx obj) {
    if (angle_attr.ctype == CType::c_double) {
        assert(mag_attr.ctype == CType::c_double);
        return check_angle_and_magnitude<symmetric_t>(reference_result_ptr, result_ptr, angle_attr, mag_attr, atol,
                                                      rtol, obj);
    }
    assert(angle_attr.ctype == CType::c_double3);
    assert(mag_attr.ctype == CType::c_double3);
    return check_angle_and_magnitude<asymmetric_t>(reference_result_ptr, result_ptr, angle_attr, mag_attr, atol, rtol,
                                                   obj);
}

// assert single result
void assert_result(ConstDataset const& result, ConstDataset const& reference_result,
                   std::map<std::string, double, std::less<>> atol, double rtol) {
    using namespace std::string_literals;
    MetaDataset const& meta = result.dataset();
    Idx const batch_size = result.batch_size();
    std::string const type_name = meta.name;
    // loop all scenario
    for (Idx scenario = 0; scenario != batch_size; ++scenario) {
        // loop all component type name
        for (Idx i{}; i != reference_result.n_components(); ++i) {
            auto const& component_info = reference_result.get_component_info(i);
            MetaComponent const& component_meta = *component_info.component;
            auto const& ref_buffer = reference_result.get_buffer(i);
            auto const& buffer = result.get_buffer(component_meta.name);
            Idx const elements_per_scenario = component_info.elements_per_scenario;
            assert(elements_per_scenario >= 0);
            // offset scenario
            RawDataConstPtr const result_ptr =
                reinterpret_cast<char const*>(buffer.data) + elements_per_scenario * scenario * component_meta.size;
            RawDataConstPtr const reference_result_ptr =
                reinterpret_cast<char const*>(ref_buffer.data) + elements_per_scenario * scenario * component_meta.size;
            // loop all attribute
            for (MetaAttribute const& attr : component_meta.attributes) {
                // TODO skip u angle, need a way for common angle
                if (attr.name == "u_angle"s) {
                    continue;
                }
                // get absolute tolerance
                double dynamic_atol = atol.at("default");
                for (auto const& [reg, value] : atol) {
                    if (std::regex_match(attr.name, std::regex{reg})) {
                        dynamic_atol = value;
                        break;
                    }
                }
                // for other _angle attribute, we need to find the magnitue and compare together
                std::regex const angle_regex("(.*)(_angle)");
                std::smatch angle_match;
                std::string const attr_name = attr.name;
                bool const is_angle = std::regex_match(attr_name, angle_match, angle_regex);
                std::string const magnitude_name = angle_match[1];
                MetaAttribute const& possible_attr_magnitude =
                    is_angle ? component_meta.get_attribute(magnitude_name) : attr;

                // loop all object
                for (Idx obj = 0; obj != elements_per_scenario; ++obj) {
                    // only check if reference result is not nan
                    if (attr.check_nan(reference_result_ptr, obj)) {
                        continue;
                    }
                    // for angle attribute, also check the magnitude available
                    if (is_angle && possible_attr_magnitude.check_nan(reference_result_ptr, obj)) {
                        continue;
                    }
                    bool const match =
                        is_angle ? check_angle_and_magnitude(reference_result_ptr, result_ptr, attr,
                                                             possible_attr_magnitude, dynamic_atol, rtol, obj)
                                 : attr.compare_value(reference_result_ptr, result_ptr, dynamic_atol, rtol, obj);
                    if (match) {
                        CHECK(match);
                    } else {
                        std::stringstream case_sstr;
                        case_sstr << "dataset scenario: #" << scenario << ", Component: " << component_meta.name << " #"
                                  << obj << ", attribute: " << attr.name
                                  << ": actual = " << get_as_string(result_ptr, attr, obj) + " vs. expected = "
                                  << get_as_string(reference_result_ptr, attr, obj);
                        CHECK_MESSAGE(match, case_sstr.str());
                    }
                }
            }
        }
    }
}

// root path
#ifdef POWER_GRID_MODEL_VALIDATION_TEST_DATA_DIR
// use marco definition input
std::filesystem::path const data_dir{POWER_GRID_MODEL_VALIDATION_TEST_DATA_DIR};
#else
// use relative path to this file
std::filesystem::path const data_dir = std::filesystem::path{__FILE__}.parent_path().parent_path() / "data";
#endif

// method map
std::map<std::string, CalculationType, std::less<>> const calculation_type_mapping = {
    {"power_flow", CalculationType::power_flow},
    {"state_estimation", CalculationType::state_estimation},
    {"short_circuit", CalculationType::short_circuit}};
std::map<std::string, CalculationMethod, std::less<>> const calculation_method_mapping = {
    {"newton_raphson", CalculationMethod::newton_raphson},
    {"linear", CalculationMethod::linear},
    {"iterative_current", CalculationMethod::iterative_current},
    {"iterative_linear", CalculationMethod::iterative_linear},
    {"linear_current", CalculationMethod::linear_current},
    {"iec60909", CalculationMethod::iec60909}};
std::map<std::string, ShortCircuitVoltageScaling, std::less<>> const sc_voltage_scaling_mapping = {
    {"", ShortCircuitVoltageScaling::maximum}, // not provided returns default value
    {"minimum", ShortCircuitVoltageScaling::minimum},
    {"maximum", ShortCircuitVoltageScaling::maximum}};
using CalculationFunc =
    std::function<BatchParameter(MainModel&, CalculationMethod, MutableDataset const&, ConstDataset const&, Idx)>;

std::map<std::string, OptimizerStrategy, std::less<>> const optimizer_strategy_mapping = {
    {"disabled", OptimizerStrategy::any},
    {"any_valid_tap", OptimizerStrategy::any},
    {"min_voltage_tap", OptimizerStrategy::global_minimum},
    {"max_voltage_tap", OptimizerStrategy::global_maximum},
    {"fast_any_tap", OptimizerStrategy::fast_any}};

std::map<std::string, SearchMethod, std::less<>> const optimizer_search_mapping = {
    {"linear_search", SearchMethod::linear_search}, {"binary_search", SearchMethod::binary_search}};

// case parameters
struct CaseParam {
    std::filesystem::path case_dir;
    std::string case_name;
    std::string calculation_type;
    std::string calculation_method;
    std::string short_circuit_voltage_scaling;
    std::string tap_changing_strategy;
    std::string search_method;
    bool sym{};
    bool is_batch{};
    double rtol{};
    bool fail{};
    [[no_unique_address]] BatchParameter batch_parameter{};
    std::map<std::string, double, std::less<>> atol;

    static std::string replace_backslash(std::string const& str) {
        std::string str_out{str};
        std::transform(str.cbegin(), str.cend(), str_out.begin(), [](char c) { return c == '\\' ? '/' : c; });
        return str_out;
    }
};

CalculationFunc calculation_func(CaseParam const& param) {
    auto const get_options = [&param](CalculationMethod calculation_method, Idx threading) {
        return MainModel::Options{
            .calculation_type = calculation_type_mapping.at(param.calculation_type),
            .calculation_symmetry = param.sym ? CalculationSymmetry::symmetric : CalculationSymmetry::asymmetric,
            .calculation_method = calculation_method,
            .optimizer_type = param.tap_changing_strategy == "disabled" ? OptimizerType::no_optimization
                                                                        : OptimizerType::automatic_tap_adjustment,
            .optimizer_strategy = optimizer_strategy_mapping.at(param.tap_changing_strategy),
            .err_tol = 1e-8,
            .max_iter = 20,
            .threading = threading,
            .short_circuit_voltage_scaling = sc_voltage_scaling_mapping.at(param.short_circuit_voltage_scaling)};
    };

<<<<<<< HEAD
    return [get_options](MainModel& model, CalculationMethod calculation_method, MutableDataset const& dataset,
                         ConstDataset const& update_dataset, Idx threading) {
        auto options = get_options(calculation_method, threading);
        if (options.optimizer_type != OptimizerType::no_optimization) {
            REQUIRE(options.calculation_type == CalculationType::power_flow);
        }
        return model.calculate(options, dataset, update_dataset);
    };
=======
    if (calculation_type == "power_flow"s) {
        return [param, get_default_options](MainModel& model, CalculationMethod calculation_method,
                                            MutableDataset const& dataset, ConstDataset const& update_dataset,
                                            Idx threading) {
            auto options = get_default_options(calculation_method, threading);
            options.optimizer_type = param.tap_changing_strategy == "disabled"
                                         ? OptimizerType::no_optimization
                                         : OptimizerType::automatic_tap_adjustment;
            options.optimizer_strategy = optimizer_strategy_mapping.at(param.tap_changing_strategy);

            if (param.sym) {
                return model.calculate_power_flow<symmetric_t>(options, dataset, update_dataset);
            }
            return model.calculate_power_flow<asymmetric_t>(options, dataset, update_dataset);
        };
    }
    if (calculation_type == "state_estimation"s) {
        return [sym, get_default_options](MainModel& model, CalculationMethod calculation_method,
                                          MutableDataset const& dataset, ConstDataset const& update_dataset,
                                          Idx threading) {
            if (sym) {
                return model.calculate_state_estimation<symmetric_t>(get_default_options(calculation_method, threading),
                                                                     dataset, update_dataset);
            }
            return model.calculate_state_estimation<asymmetric_t>(get_default_options(calculation_method, threading),
                                                                  dataset, update_dataset);
        };
    }
    if (calculation_type == "short_circuit"s) {
        return [voltage_scaling, get_default_options](MainModel& model, CalculationMethod calculation_method,
                                                      MutableDataset const& dataset, ConstDataset const& update_dataset,
                                                      Idx threading) {
            auto options = get_default_options(calculation_method, threading);
            options.short_circuit_voltage_scaling = sc_voltage_scaling_mapping.at(voltage_scaling);
            return model.calculate_short_circuit(options, dataset, update_dataset);
        };
    }
    throw UnsupportedValidationCase{calculation_type, sym};
>>>>>>> 75c024f1
}

std::string get_output_type(std::string const& calculation_type, bool sym) {
    using namespace std::string_literals;

    if (calculation_type == "short_circuit"s) {
        if (sym) {
            throw UnsupportedValidationCase{calculation_type, sym};
        }
        return "sc_output"s;
    }
    if (sym) {
        return "sym_output"s;
    }
    return "asym_output"s;
}

std::optional<CaseParam> construct_case(std::filesystem::path const& case_dir, json const& j,
                                        std::string const& calculation_type, bool is_batch,
                                        std::string const& calculation_method, bool sym) {
    using namespace std::string_literals;

    auto const batch_suffix = is_batch ? "_batch"s : ""s;

    // add a case if output file exists
    std::filesystem::path const output_file =
        case_dir / (get_output_type(calculation_type, sym) + batch_suffix + ".json"s);
    if (!std::filesystem::exists(output_file)) {
        return std::nullopt;
    }

    CaseParam param{};
    param.case_dir = case_dir;
    param.case_name = CaseParam::replace_backslash(std::filesystem::relative(case_dir, data_dir).string());
    param.calculation_type = calculation_type;
    param.calculation_method = calculation_method;
    param.sym = sym;
    param.is_batch = is_batch;
    j.at("rtol").get_to(param.rtol);
    json const& j_atol = j.at("atol");
    if (j_atol.type() != json::value_t::object) {
        param.atol = {{"default", j_atol.get<double>()}};
    } else {
        j_atol.get_to(param.atol);
    }

    json calculation_method_params;
    calculation_method_params.update(j, true);
    if (j.contains("extra_params")) {
        if (json const& extra_params = j.at("extra_params"); extra_params.contains(calculation_method)) {
            calculation_method_params.update(extra_params.at(calculation_method), true);
        }
    }

    param.fail = calculation_method_params.contains("fail");
    if (calculation_type == "short_circuit") {
        calculation_method_params.at("short_circuit_voltage_scaling").get_to(param.short_circuit_voltage_scaling);
    }

    param.tap_changing_strategy = calculation_method_params.value("tap_changing_strategy", "disabled");
    param.search_method = calculation_method_params.value("search_method", "binary_search");
    param.case_name += sym ? "-sym"s : "-asym"s;
    param.case_name += "-"s + param.calculation_method;
    param.case_name += is_batch ? "_batch"s : ""s;

    return param;
}

void add_cases(std::filesystem::path const& case_dir, std::string const& calculation_type, bool is_batch,
               std::vector<CaseParam>& cases) {
    using namespace std::string_literals;

    std::filesystem::path const param_file = case_dir / "params.json";
    json const j = read_json(param_file);
    // calculation method a string or array of strings
    std::vector<std::string> calculation_methods;
    if (j.at("calculation_method").type() == json::value_t::array) {
        j.at("calculation_method").get_to(calculation_methods);
    } else {
        calculation_methods.push_back(j.at("calculation_method").get<std::string>());
    }
    // loop sym and batch
    for (bool const sym : {true, false}) {
        for (auto const& calculation_method : calculation_methods) {
            if (calculation_method == "iec60909"s && sym) {
                continue; // only asym short circuit calculations are supported
            }

            CHECK_NOTHROW([&]() {
                if (auto test_case = construct_case(case_dir, j, calculation_type, is_batch, calculation_method, sym)) {
                    cases.push_back(*std::move(test_case));
                }
            }());
        }
    }
}

// test case with parameter
struct ValidationCase {
    CaseParam param;
    OwningDataset input;
    std::optional<OwningDataset> output{};
    std::optional<OwningDataset> update_batch{};
    std::optional<OwningDataset> output_batch{};
};

ValidationCase create_validation_case(CaseParam const& param) {
    auto const output_type = get_output_type(param.calculation_type, param.sym);

    // input
    ValidationCase validation_case{.param = param, .input = load_dataset(param.case_dir / "input.json")};

    // output and update
    if (!param.is_batch) {
        validation_case.output = load_dataset(param.case_dir / (output_type + ".json"));
    } else {
        validation_case.update_batch = load_dataset(param.case_dir / "update_batch.json");
        validation_case.output_batch = load_dataset(param.case_dir / (output_type + "_batch.json"));
    }
    return validation_case;
}

std::vector<CaseParam> read_all_cases(bool is_batch) {
    std::vector<CaseParam> all_cases;
    // detect all test cases
    for (std::string const calculation_type : {"power_flow", "state_estimation", "short_circuit"}) {
        // loop all sub-directories
        for (auto const& dir_entry : std::filesystem::recursive_directory_iterator(data_dir / calculation_type)) {
            std::filesystem::path const& case_dir = dir_entry.path();
            if (!std::filesystem::exists(case_dir / "params.json")) {
                continue;
            }

            // try to add cases
            add_cases(case_dir, calculation_type, is_batch, all_cases);
        }
    }
    std::cout << "Total test cases: " << all_cases.size() << '\n';
    return all_cases;
}

std::vector<CaseParam> const& get_all_single_cases() {
    static std::vector<CaseParam> const all_cases = read_all_cases(false);
    return all_cases;
}

std::vector<CaseParam> const& get_all_batch_cases() {
    static std::vector<CaseParam> const all_cases = read_all_cases(true);
    return all_cases;
}

} // namespace

TEST_CASE("Check existence of validation data path") {
    REQUIRE(std::filesystem::exists(data_dir));
    std::cout << "Validation test dataset: " << data_dir << '\n';
}

namespace {
constexpr bool should_skip_test(CaseParam const& param) { return param.fail; }

template <typename T>
    requires std::invocable<std::remove_cvref_t<T>>
void execute_test(CaseParam const& param, T&& func) {
    std::cout << "Validation test: " << param.case_name;

    if (should_skip_test(param)) {
        std::cout << " [skipped]" << std::endl;
    } else {
        std::cout << std::endl;
        func();
    }
}

void validate_single_case(CaseParam const& param) {
    execute_test(param, [&]() {
        auto const validation_case = create_validation_case(param);
        auto const output_prefix = get_output_type(param.calculation_type, param.sym);
        auto const result = create_result_dataset(validation_case.input, output_prefix);

        // create model and run
        MainModel model{50.0, validation_case.input.const_dataset, 0};
        CalculationFunc const func = calculation_func(param);

        ConstDataset empty{false, 1, "update", meta_data_gen::meta_data};
        func(model, calculation_method_mapping.at(param.calculation_method), result.dataset, empty, -1);
        assert_result(result.const_dataset, validation_case.output.value().const_dataset, param.atol, param.rtol);
    });
}

void validate_batch_case(CaseParam const& param) {
    execute_test(param, [&]() {
        auto const validation_case = create_validation_case(param);
        auto const output_prefix = get_output_type(param.calculation_type, param.sym);
        auto const result = create_result_dataset(validation_case.input, output_prefix);

        // create model
        // TODO (mgovers): fix false positive of misc-const-correctness
        // NOLINTNEXTLINE(misc-const-correctness)
        MainModel model{50.0, validation_case.input.const_dataset, 0};
        auto const n_scenario = static_cast<Idx>(validation_case.update_batch.value().batch_scenarios.size());
        CalculationFunc const func = calculation_func(param);

        // run in loops
        for (Idx scenario = 0; scenario != n_scenario; ++scenario) {
            CAPTURE(scenario);

            MainModel model_copy{model};

            // update and run
            model_copy.update_component<permanent_update_t>(
                validation_case.update_batch.value().batch_scenarios[scenario]);
            ConstDataset empty{false, 1, "update", meta_data_gen::meta_data};
            func(model_copy, calculation_method_mapping.at(param.calculation_method), result.dataset, empty, -1);

            // check
            assert_result(result.const_dataset, validation_case.output_batch.value().batch_scenarios[scenario],
                          param.atol, param.rtol);
        }

        // run in one-go, with different threading possibility
        auto const batch_result = create_result_dataset(validation_case.input, output_prefix, true, n_scenario);
        for (Idx const threading : {-1, 0, 1, 2}) {
            CAPTURE(threading);

            func(model, calculation_method_mapping.at(param.calculation_method), batch_result.dataset,
                 validation_case.update_batch.value().const_dataset, threading);

            assert_result(batch_result.const_dataset, validation_case.output_batch.value().const_dataset, param.atol,
                          param.rtol);
        }
    });
}

} // namespace

TEST_CASE("Validation test single") {
    std::vector<CaseParam> const& all_cases = get_all_single_cases();
    for (CaseParam const& param : all_cases) {
        SUBCASE(param.case_name.c_str()) {
            try {
                validate_single_case(param);
            } catch (std::exception& e) {
                using namespace std::string_literals;

                auto const msg = "Unexpected exception with message: "s + e.what();
                FAIL_CHECK(msg);
            }
        }
    }
}

TEST_CASE("Validation test batch") {
    std::vector<CaseParam> const& all_cases = get_all_batch_cases();

    for (CaseParam const& param : all_cases) {
        SUBCASE(param.case_name.c_str()) {
            try {
                validate_batch_case(param);
            } catch (std::exception& e) {
                using namespace std::string_literals;

                auto const msg = "Unexpected exception with message: "s + e.what();
                FAIL_CHECK(msg);
            }
        }
    }
}

} // namespace power_grid_model::meta_data<|MERGE_RESOLUTION|>--- conflicted
+++ resolved
@@ -311,9 +311,6 @@
     {"max_voltage_tap", OptimizerStrategy::global_maximum},
     {"fast_any_tap", OptimizerStrategy::fast_any}};
 
-std::map<std::string, SearchMethod, std::less<>> const optimizer_search_mapping = {
-    {"linear_search", SearchMethod::linear_search}, {"binary_search", SearchMethod::binary_search}};
-
 // case parameters
 struct CaseParam {
     std::filesystem::path case_dir;
@@ -322,7 +319,6 @@
     std::string calculation_method;
     std::string short_circuit_voltage_scaling;
     std::string tap_changing_strategy;
-    std::string search_method;
     bool sym{};
     bool is_batch{};
     double rtol{};
@@ -352,7 +348,6 @@
             .short_circuit_voltage_scaling = sc_voltage_scaling_mapping.at(param.short_circuit_voltage_scaling)};
     };
 
-<<<<<<< HEAD
     return [get_options](MainModel& model, CalculationMethod calculation_method, MutableDataset const& dataset,
                          ConstDataset const& update_dataset, Idx threading) {
         auto options = get_options(calculation_method, threading);
@@ -361,46 +356,6 @@
         }
         return model.calculate(options, dataset, update_dataset);
     };
-=======
-    if (calculation_type == "power_flow"s) {
-        return [param, get_default_options](MainModel& model, CalculationMethod calculation_method,
-                                            MutableDataset const& dataset, ConstDataset const& update_dataset,
-                                            Idx threading) {
-            auto options = get_default_options(calculation_method, threading);
-            options.optimizer_type = param.tap_changing_strategy == "disabled"
-                                         ? OptimizerType::no_optimization
-                                         : OptimizerType::automatic_tap_adjustment;
-            options.optimizer_strategy = optimizer_strategy_mapping.at(param.tap_changing_strategy);
-
-            if (param.sym) {
-                return model.calculate_power_flow<symmetric_t>(options, dataset, update_dataset);
-            }
-            return model.calculate_power_flow<asymmetric_t>(options, dataset, update_dataset);
-        };
-    }
-    if (calculation_type == "state_estimation"s) {
-        return [sym, get_default_options](MainModel& model, CalculationMethod calculation_method,
-                                          MutableDataset const& dataset, ConstDataset const& update_dataset,
-                                          Idx threading) {
-            if (sym) {
-                return model.calculate_state_estimation<symmetric_t>(get_default_options(calculation_method, threading),
-                                                                     dataset, update_dataset);
-            }
-            return model.calculate_state_estimation<asymmetric_t>(get_default_options(calculation_method, threading),
-                                                                  dataset, update_dataset);
-        };
-    }
-    if (calculation_type == "short_circuit"s) {
-        return [voltage_scaling, get_default_options](MainModel& model, CalculationMethod calculation_method,
-                                                      MutableDataset const& dataset, ConstDataset const& update_dataset,
-                                                      Idx threading) {
-            auto options = get_default_options(calculation_method, threading);
-            options.short_circuit_voltage_scaling = sc_voltage_scaling_mapping.at(voltage_scaling);
-            return model.calculate_short_circuit(options, dataset, update_dataset);
-        };
-    }
-    throw UnsupportedValidationCase{calculation_type, sym};
->>>>>>> 75c024f1
 }
 
 std::string get_output_type(std::string const& calculation_type, bool sym) {
@@ -461,7 +416,6 @@
     }
 
     param.tap_changing_strategy = calculation_method_params.value("tap_changing_strategy", "disabled");
-    param.search_method = calculation_method_params.value("search_method", "binary_search");
     param.case_name += sym ? "-sym"s : "-asym"s;
     param.case_name += "-"s + param.calculation_method;
     param.case_name += is_batch ? "_batch"s : ""s;
