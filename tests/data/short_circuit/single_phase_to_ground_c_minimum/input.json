{
<<<<<<< HEAD
  "attributes": {},
  "data": {
    "fault": [
      {
        "fault_object": 3,
        "fault_phase": -1,
        "fault_type": 1,
        "id": 10,
        "r_f": 0.01,
        "status": 1,
        "x_f": 0.01
      }
    ],
    "line": [
      {
        "c0": 6.4e-07,
        "c1": 6.4e-07,
        "from_node": 1,
        "from_status": 1,
        "i_n": 660,
        "id": 7,
        "r0": 0.75,
        "r1": 0.049,
        "tan0": 0,
        "tan1": 0,
        "to_node": 2,
        "to_status": 1,
        "x0": 0.04,
        "x1": 0.153
      },
      {
        "c0": 3.2e-07,
        "c1": 3.2e-07,
        "from_node": 2,
        "from_status": 1,
        "i_n": 660,
        "id": 8,
        "r0": 0.375,
        "r1": 0.0245,
        "tan0": 0,
        "tan1": 0,
        "to_node": 3,
        "to_status": 1,
        "x0": 0.02,
        "x1": 0.0765
      }
    ],
    "node": [
      {
        "id": 0,
        "u_rated": 150000
      },
      {
        "id": 1,
        "u_rated": 10000
      },
      {
        "id": 2,
        "u_rated": 10000
      },
      {
        "id": 3,
        "u_rated": 10000
      }
    ],
    "shunt": [
      {
        "b0": 5,
        "b1": 0,
        "g0": 0,
        "g1": 0,
        "id": 9,
        "node": 1,
        "status": 1
      }
    ],
    "source": [
      {
        "id": 4,
        "node": 0,
        "rx_ratio": 0.1,
        "sk": 20000000000,
        "status": 1,
        "u_ref": 1,
        "u_ref_angle": 0,
        "z01_ratio": 1
      },
      {
        "id": 5,
        "node": 2,
        "rx_ratio": 0.1,
        "sk": 2000000000,
        "status": 1,
        "u_ref": 1,
        "u_ref_angle": -0.5235987755982988,
        "z01_ratio": 1
      }
    ],
    "transformer": [
      {
        "clock": 1,
        "from_node": 0,
        "from_status": 1,
        "i0": 0,
        "id": 6,
        "p0": 0,
        "pk": 0,
        "sn": 20000000,
        "tap_max": 1,
        "tap_min": -1,
        "tap_nom": 0,
        "tap_pos": 0,
        "tap_side": 0,
        "tap_size": 100,
        "to_node": 1,
        "to_status": 1,
        "u1": 150000,
        "u2": 10000,
        "uk": 0.05,
        "winding_from": 1,
        "winding_to": 2
      }
    ]
  },
  "is_batch": false,
  "type": "input",
  "version": "1.0"
=======
  "version": "1.0",
  "type": "input",
  "is_batch": false,
  "attributes": {},
  "data": {
    "node":
      [
        {"id": 0, "u_rated": 150000.0},
        {"id": 1, "u_rated": 10000.0},
        {"id": 2, "u_rated": 10000.0},
        {"id": 3, "u_rated": 10000.0}
      ],
    "line":
      [
        {"id": 7, "from_node": 1, "to_node": 2, "from_status": 1, "to_status": 1, "r1": 0.049, "x1": 0.153, "c1": 6.4e-07, "tan1": 0.0, "r0": 0.75, "x0": 0.04, "c0": 6.4e-07, "tan0": 0.0, "i_n": 660.0},
        {"id": 8, "from_node": 2, "to_node": 3, "from_status": 1, "to_status": 1, "r1": 0.0245, "x1": 0.0765, "c1": 3.2e-07, "tan1": 0.0, "r0": 0.375, "x0": 0.02, "c0": 3.2e-07, "tan0": 0.0, "i_n": 660.0}
      ],
    "transformer":
      [
        {"id": 6, "from_node": 0, "to_node": 1, "from_status": 1, "to_status": 1, "u1": 150000.0, "u2": 10000.0, "sn": 20000000.0, "uk": 0.05, "pk": 0.0, "i0": 0.0, "p0": 0.0, "winding_from": 1, "winding_to": 2, "clock": 1, "tap_side": 0, "tap_pos": 0, "tap_min": -1, "tap_max": 1, "tap_nom": 0, "tap_size": 100.0}
      ],
    "source":
      [
        {"id": 4, "node": 0, "status": 1, "u_ref": 1.0, "u_ref_angle": 0.0, "sk": 20000000000.0, "rx_ratio": 0.1, "z01_ratio": 1.0},
        {"id": 5, "node": 2, "status": 1, "u_ref": 1.0, "u_ref_angle": -0.5235987755982988, "sk": 2000000000.0, "rx_ratio": 0.1, "z01_ratio": 1.0}
      ],
    "shunt":
      [
        {"id": 9, "node": 1, "status": 1, "g1": 0.0, "b1": 0.0, "g0": 0.0, "b0": 5.0}
      ],
    "fault":
      [
        {"id": 10, "status": 1, "fault_type": 1, "fault_phase": -1, "fault_object": 3, "r_f": 0.01, "x_f": 0.01}
      ]
  }
>>>>>>> aff3f929
}<|MERGE_RESOLUTION|>--- conflicted
+++ resolved
@@ -1,133 +1,4 @@
 {
-<<<<<<< HEAD
-  "attributes": {},
-  "data": {
-    "fault": [
-      {
-        "fault_object": 3,
-        "fault_phase": -1,
-        "fault_type": 1,
-        "id": 10,
-        "r_f": 0.01,
-        "status": 1,
-        "x_f": 0.01
-      }
-    ],
-    "line": [
-      {
-        "c0": 6.4e-07,
-        "c1": 6.4e-07,
-        "from_node": 1,
-        "from_status": 1,
-        "i_n": 660,
-        "id": 7,
-        "r0": 0.75,
-        "r1": 0.049,
-        "tan0": 0,
-        "tan1": 0,
-        "to_node": 2,
-        "to_status": 1,
-        "x0": 0.04,
-        "x1": 0.153
-      },
-      {
-        "c0": 3.2e-07,
-        "c1": 3.2e-07,
-        "from_node": 2,
-        "from_status": 1,
-        "i_n": 660,
-        "id": 8,
-        "r0": 0.375,
-        "r1": 0.0245,
-        "tan0": 0,
-        "tan1": 0,
-        "to_node": 3,
-        "to_status": 1,
-        "x0": 0.02,
-        "x1": 0.0765
-      }
-    ],
-    "node": [
-      {
-        "id": 0,
-        "u_rated": 150000
-      },
-      {
-        "id": 1,
-        "u_rated": 10000
-      },
-      {
-        "id": 2,
-        "u_rated": 10000
-      },
-      {
-        "id": 3,
-        "u_rated": 10000
-      }
-    ],
-    "shunt": [
-      {
-        "b0": 5,
-        "b1": 0,
-        "g0": 0,
-        "g1": 0,
-        "id": 9,
-        "node": 1,
-        "status": 1
-      }
-    ],
-    "source": [
-      {
-        "id": 4,
-        "node": 0,
-        "rx_ratio": 0.1,
-        "sk": 20000000000,
-        "status": 1,
-        "u_ref": 1,
-        "u_ref_angle": 0,
-        "z01_ratio": 1
-      },
-      {
-        "id": 5,
-        "node": 2,
-        "rx_ratio": 0.1,
-        "sk": 2000000000,
-        "status": 1,
-        "u_ref": 1,
-        "u_ref_angle": -0.5235987755982988,
-        "z01_ratio": 1
-      }
-    ],
-    "transformer": [
-      {
-        "clock": 1,
-        "from_node": 0,
-        "from_status": 1,
-        "i0": 0,
-        "id": 6,
-        "p0": 0,
-        "pk": 0,
-        "sn": 20000000,
-        "tap_max": 1,
-        "tap_min": -1,
-        "tap_nom": 0,
-        "tap_pos": 0,
-        "tap_side": 0,
-        "tap_size": 100,
-        "to_node": 1,
-        "to_status": 1,
-        "u1": 150000,
-        "u2": 10000,
-        "uk": 0.05,
-        "winding_from": 1,
-        "winding_to": 2
-      }
-    ]
-  },
-  "is_batch": false,
-  "type": "input",
-  "version": "1.0"
-=======
   "version": "1.0",
   "type": "input",
   "is_batch": false,
@@ -163,5 +34,4 @@
         {"id": 10, "status": 1, "fault_type": 1, "fault_phase": -1, "fault_object": 3, "r_f": 0.01, "x_f": 0.01}
       ]
   }
->>>>>>> aff3f929
 }