{
<<<<<<< HEAD
  "attributes": {},
  "data": [
    {
      "fault": [
        {
          "fault_object": 1,
          "fault_phase": 0,
          "fault_type": 0,
          "id": 10,
          "r_f": 0,
          "x_f": 0
        }
      ],
      "shunt": [
        {
          "id": 9,
          "status": 0
        }
      ],
      "source": [
        {
          "id": 5,
          "status": 0
        }
      ]
    },
    {
      "fault": [
        {
          "fault_object": 1,
          "fault_phase": 0,
          "fault_type": 0,
          "id": 10,
          "r_f": 0,
          "x_f": 0
        }
      ],
      "shunt": [
        {
          "id": 9,
          "status": 1
        }
      ],
      "source": [
        {
          "id": 5,
          "status": 0
        }
      ]
    },
    {
      "fault": [
        {
          "fault_object": 1,
          "fault_phase": 0,
          "fault_type": 0,
          "id": 10,
          "r_f": 0,
          "x_f": 0
        }
      ],
      "shunt": [
        {
          "id": 9,
          "status": 0
        }
      ],
      "source": [
        {
          "id": 5,
          "status": 1
        }
      ]
    },
    {
      "fault": [
        {
          "fault_object": 1,
          "fault_phase": 0,
          "fault_type": 0,
          "id": 10,
          "r_f": 0,
          "x_f": 0
        }
      ],
      "shunt": [
        {
          "id": 9,
          "status": 1
        }
      ],
      "source": [
        {
          "id": 5,
          "status": 1
        }
      ]
    },
    {
      "fault": [
        {
          "fault_object": 2,
          "fault_phase": 0,
          "fault_type": 0,
          "id": 10,
          "r_f": 0,
          "x_f": 0
        }
      ],
      "shunt": [
        {
          "id": 9,
          "status": 0
        }
      ],
      "source": [
        {
          "id": 5,
          "status": 0
        }
      ]
    },
    {
      "fault": [
        {
          "fault_object": 2,
          "fault_phase": 0,
          "fault_type": 0,
          "id": 10,
          "r_f": 0,
          "x_f": 0
        }
      ],
      "shunt": [
        {
          "id": 9,
          "status": 1
        }
      ],
      "source": [
        {
          "id": 5,
          "status": 0
        }
      ]
    },
    {
      "fault": [
        {
          "fault_object": 2,
          "fault_phase": 0,
          "fault_type": 0,
          "id": 10,
          "r_f": 0,
          "x_f": 0
        }
      ],
      "shunt": [
        {
          "id": 9,
          "status": 0
        }
      ],
      "source": [
        {
          "id": 5,
          "status": 1
        }
      ]
    },
    {
      "fault": [
        {
          "fault_object": 2,
          "fault_phase": 0,
          "fault_type": 0,
          "id": 10,
          "r_f": 0,
          "x_f": 0
        }
      ],
      "shunt": [
        {
          "id": 9,
          "status": 1
        }
      ],
      "source": [
        {
          "id": 5,
          "status": 1
        }
      ]
    },
    {
      "fault": [
        {
          "fault_object": 3,
          "fault_phase": 0,
          "fault_type": 0,
          "id": 10,
          "r_f": 0,
          "x_f": 0
        }
      ],
      "shunt": [
        {
          "id": 9,
          "status": 0
        }
      ],
      "source": [
        {
          "id": 5,
          "status": 0
        }
      ]
    },
    {
      "fault": [
        {
          "fault_object": 3,
          "fault_phase": 0,
          "fault_type": 0,
          "id": 10,
          "r_f": 0,
          "x_f": 0
        }
      ],
      "shunt": [
        {
          "id": 9,
          "status": 1
        }
      ],
      "source": [
        {
          "id": 5,
          "status": 0
        }
      ]
    },
    {
      "fault": [
        {
          "fault_object": 3,
          "fault_phase": 0,
          "fault_type": 0,
          "id": 10,
          "r_f": 0,
          "x_f": 0
        }
      ],
      "shunt": [
        {
          "id": 9,
          "status": 0
        }
      ],
      "source": [
        {
          "id": 5,
          "status": 1
        }
      ]
    },
    {
      "fault": [
        {
          "fault_object": 3,
          "fault_phase": 0,
          "fault_type": 0,
          "id": 10,
          "r_f": 0,
          "x_f": 0
        }
      ],
      "shunt": [
        {
          "id": 9,
          "status": 1
        }
      ],
      "source": [
        {
          "id": 5,
          "status": 1
        }
      ]
    },
    {
      "fault": [
        {
          "fault_object": 1,
          "fault_phase": 0,
          "fault_type": 0,
          "id": 10,
          "r_f": 0.01,
          "x_f": 0.01
        }
      ],
      "shunt": [
        {
          "id": 9,
          "status": 0
        }
      ],
      "source": [
        {
          "id": 5,
          "status": 0
        }
      ]
    },
    {
      "fault": [
        {
          "fault_object": 1,
          "fault_phase": 0,
          "fault_type": 0,
          "id": 10,
          "r_f": 0.01,
          "x_f": 0.01
        }
      ],
      "shunt": [
        {
          "id": 9,
          "status": 1
        }
      ],
      "source": [
        {
          "id": 5,
          "status": 0
        }
      ]
    },
    {
      "fault": [
        {
          "fault_object": 1,
          "fault_phase": 0,
          "fault_type": 0,
          "id": 10,
          "r_f": 0.01,
          "x_f": 0.01
        }
      ],
      "shunt": [
        {
          "id": 9,
          "status": 0
        }
      ],
      "source": [
        {
          "id": 5,
          "status": 1
        }
      ]
    },
    {
      "fault": [
        {
          "fault_object": 1,
          "fault_phase": 0,
          "fault_type": 0,
          "id": 10,
          "r_f": 0.01,
          "x_f": 0.01
        }
      ],
      "shunt": [
        {
          "id": 9,
          "status": 1
        }
      ],
      "source": [
        {
          "id": 5,
          "status": 1
        }
      ]
    },
    {
      "fault": [
        {
          "fault_object": 2,
          "fault_phase": 0,
          "fault_type": 0,
          "id": 10,
          "r_f": 0.01,
          "x_f": 0.01
        }
      ],
      "shunt": [
        {
          "id": 9,
          "status": 0
        }
      ],
      "source": [
        {
          "id": 5,
          "status": 0
        }
      ]
    },
    {
      "fault": [
        {
          "fault_object": 2,
          "fault_phase": 0,
          "fault_type": 0,
          "id": 10,
          "r_f": 0.01,
          "x_f": 0.01
        }
      ],
      "shunt": [
        {
          "id": 9,
          "status": 1
        }
      ],
      "source": [
        {
          "id": 5,
          "status": 0
        }
      ]
    },
    {
      "fault": [
        {
          "fault_object": 2,
          "fault_phase": 0,
          "fault_type": 0,
          "id": 10,
          "r_f": 0.01,
          "x_f": 0.01
        }
      ],
      "shunt": [
        {
          "id": 9,
          "status": 0
        }
      ],
      "source": [
        {
          "id": 5,
          "status": 1
        }
      ]
    },
    {
      "fault": [
        {
          "fault_object": 2,
          "fault_phase": 0,
          "fault_type": 0,
          "id": 10,
          "r_f": 0.01,
          "x_f": 0.01
        }
      ],
      "shunt": [
        {
          "id": 9,
          "status": 1
        }
      ],
      "source": [
        {
          "id": 5,
          "status": 1
        }
      ]
    },
    {
      "fault": [
        {
          "fault_object": 3,
          "fault_phase": 0,
          "fault_type": 0,
          "id": 10,
          "r_f": 0.01,
          "x_f": 0.01
        }
      ],
      "shunt": [
        {
          "id": 9,
          "status": 0
        }
      ],
      "source": [
        {
          "id": 5,
          "status": 0
        }
      ]
    },
    {
      "fault": [
        {
          "fault_object": 3,
          "fault_phase": 0,
          "fault_type": 0,
          "id": 10,
          "r_f": 0.01,
          "x_f": 0.01
        }
      ],
      "shunt": [
        {
          "id": 9,
          "status": 1
        }
      ],
      "source": [
        {
          "id": 5,
          "status": 0
        }
      ]
    },
    {
      "fault": [
        {
          "fault_object": 3,
          "fault_phase": 0,
          "fault_type": 0,
          "id": 10,
          "r_f": 0.01,
          "x_f": 0.01
        }
      ],
      "shunt": [
        {
          "id": 9,
          "status": 0
        }
      ],
      "source": [
        {
          "id": 5,
          "status": 1
        }
      ]
    },
    {
      "fault": [
        {
          "fault_object": 3,
          "fault_phase": 0,
          "fault_type": 0,
          "id": 10,
          "r_f": 0.01,
          "x_f": 0.01
        }
      ],
      "shunt": [
        {
          "id": 9,
          "status": 1
        }
      ],
      "source": [
        {
          "id": 5,
          "status": 1
        }
      ]
    }
  ],
  "is_batch": true,
  "type": "update",
  "version": "1.0"
=======
  "version": "1.0",
  "type": "update",
  "is_batch": true,
  "attributes": {},
  "data": [
    {
      "fault":
        [
          {"id": 10, "fault_type": 0, "fault_phase": 0, "fault_object": 1, "r_f": 0.0, "x_f": 0.0}
        ],
      "source":
        [
          {"id": 5, "status": 0}
        ],
      "shunt":
        [
          {"id": 9, "status": 0}
        ]
    }
  ,
    {
      "fault":
        [
          {"id": 10, "fault_type": 0, "fault_phase": 0, "fault_object": 1, "r_f": 0.0, "x_f": 0.0}
        ],
      "source":
        [
          {"id": 5, "status": 0}
        ],
      "shunt":
        [
          {"id": 9, "status": 1}
        ]
    }
  ,
    {
      "fault":
        [
          {"id": 10, "fault_type": 0, "fault_phase": 0, "fault_object": 1, "r_f": 0.0, "x_f": 0.0}
        ],
      "source":
        [
          {"id": 5, "status": 1}
        ],
      "shunt":
        [
          {"id": 9, "status": 0}
        ]
    }
  ,
    {
      "fault":
        [
          {"id": 10, "fault_type": 0, "fault_phase": 0, "fault_object": 1, "r_f": 0.0, "x_f": 0.0}
        ],
      "source":
        [
          {"id": 5, "status": 1}
        ],
      "shunt":
        [
          {"id": 9, "status": 1}
        ]
    }
  ,
    {
      "fault":
        [
          {"id": 10, "fault_type": 0, "fault_phase": 0, "fault_object": 2, "r_f": 0.0, "x_f": 0.0}
        ],
      "source":
        [
          {"id": 5, "status": 0}
        ],
      "shunt":
        [
          {"id": 9, "status": 0}
        ]
    }
  ,
    {
      "fault":
        [
          {"id": 10, "fault_type": 0, "fault_phase": 0, "fault_object": 2, "r_f": 0.0, "x_f": 0.0}
        ],
      "source":
        [
          {"id": 5, "status": 0}
        ],
      "shunt":
        [
          {"id": 9, "status": 1}
        ]
    }
  ,
    {
      "fault":
        [
          {"id": 10, "fault_type": 0, "fault_phase": 0, "fault_object": 2, "r_f": 0.0, "x_f": 0.0}
        ],
      "source":
        [
          {"id": 5, "status": 1}
        ],
      "shunt":
        [
          {"id": 9, "status": 0}
        ]
    }
  ,
    {
      "fault":
        [
          {"id": 10, "fault_type": 0, "fault_phase": 0, "fault_object": 2, "r_f": 0.0, "x_f": 0.0}
        ],
      "source":
        [
          {"id": 5, "status": 1}
        ],
      "shunt":
        [
          {"id": 9, "status": 1}
        ]
    }
  ,
    {
      "fault":
        [
          {"id": 10, "fault_type": 0, "fault_phase": 0, "fault_object": 3, "r_f": 0.0, "x_f": 0.0}
        ],
      "source":
        [
          {"id": 5, "status": 0}
        ],
      "shunt":
        [
          {"id": 9, "status": 0}
        ]
    }
  ,
    {
      "fault":
        [
          {"id": 10, "fault_type": 0, "fault_phase": 0, "fault_object": 3, "r_f": 0.0, "x_f": 0.0}
        ],
      "source":
        [
          {"id": 5, "status": 0}
        ],
      "shunt":
        [
          {"id": 9, "status": 1}
        ]
    }
  ,
    {
      "fault":
        [
          {"id": 10, "fault_type": 0, "fault_phase": 0, "fault_object": 3, "r_f": 0.0, "x_f": 0.0}
        ],
      "source":
        [
          {"id": 5, "status": 1}
        ],
      "shunt":
        [
          {"id": 9, "status": 0}
        ]
    }
  ,
    {
      "fault":
        [
          {"id": 10, "fault_type": 0, "fault_phase": 0, "fault_object": 3, "r_f": 0.0, "x_f": 0.0}
        ],
      "source":
        [
          {"id": 5, "status": 1}
        ],
      "shunt":
        [
          {"id": 9, "status": 1}
        ]
    }
  ,
    {
      "fault":
        [
          {"id": 10, "fault_type": 0, "fault_phase": 0, "fault_object": 1, "r_f": 0.01, "x_f": 0.01}
        ],
      "source":
        [
          {"id": 5, "status": 0}
        ],
      "shunt":
        [
          {"id": 9, "status": 0}
        ]
    }
  ,
    {
      "fault":
        [
          {"id": 10, "fault_type": 0, "fault_phase": 0, "fault_object": 1, "r_f": 0.01, "x_f": 0.01}
        ],
      "source":
        [
          {"id": 5, "status": 0}
        ],
      "shunt":
        [
          {"id": 9, "status": 1}
        ]
    }
  ,
    {
      "fault":
        [
          {"id": 10, "fault_type": 0, "fault_phase": 0, "fault_object": 1, "r_f": 0.01, "x_f": 0.01}
        ],
      "source":
        [
          {"id": 5, "status": 1}
        ],
      "shunt":
        [
          {"id": 9, "status": 0}
        ]
    }
  ,
    {
      "fault":
        [
          {"id": 10, "fault_type": 0, "fault_phase": 0, "fault_object": 1, "r_f": 0.01, "x_f": 0.01}
        ],
      "source":
        [
          {"id": 5, "status": 1}
        ],
      "shunt":
        [
          {"id": 9, "status": 1}
        ]
    }
  ,
    {
      "fault":
        [
          {"id": 10, "fault_type": 0, "fault_phase": 0, "fault_object": 2, "r_f": 0.01, "x_f": 0.01}
        ],
      "source":
        [
          {"id": 5, "status": 0}
        ],
      "shunt":
        [
          {"id": 9, "status": 0}
        ]
    }
  ,
    {
      "fault":
        [
          {"id": 10, "fault_type": 0, "fault_phase": 0, "fault_object": 2, "r_f": 0.01, "x_f": 0.01}
        ],
      "source":
        [
          {"id": 5, "status": 0}
        ],
      "shunt":
        [
          {"id": 9, "status": 1}
        ]
    }
  ,
    {
      "fault":
        [
          {"id": 10, "fault_type": 0, "fault_phase": 0, "fault_object": 2, "r_f": 0.01, "x_f": 0.01}
        ],
      "source":
        [
          {"id": 5, "status": 1}
        ],
      "shunt":
        [
          {"id": 9, "status": 0}
        ]
    }
  ,
    {
      "fault":
        [
          {"id": 10, "fault_type": 0, "fault_phase": 0, "fault_object": 2, "r_f": 0.01, "x_f": 0.01}
        ],
      "source":
        [
          {"id": 5, "status": 1}
        ],
      "shunt":
        [
          {"id": 9, "status": 1}
        ]
    }
  ,
    {
      "fault":
        [
          {"id": 10, "fault_type": 0, "fault_phase": 0, "fault_object": 3, "r_f": 0.01, "x_f": 0.01}
        ],
      "source":
        [
          {"id": 5, "status": 0}
        ],
      "shunt":
        [
          {"id": 9, "status": 0}
        ]
    }
  ,
    {
      "fault":
        [
          {"id": 10, "fault_type": 0, "fault_phase": 0, "fault_object": 3, "r_f": 0.01, "x_f": 0.01}
        ],
      "source":
        [
          {"id": 5, "status": 0}
        ],
      "shunt":
        [
          {"id": 9, "status": 1}
        ]
    }
  ,
    {
      "fault":
        [
          {"id": 10, "fault_type": 0, "fault_phase": 0, "fault_object": 3, "r_f": 0.01, "x_f": 0.01}
        ],
      "source":
        [
          {"id": 5, "status": 1}
        ],
      "shunt":
        [
          {"id": 9, "status": 0}
        ]
    }
  ,
    {
      "fault":
        [
          {"id": 10, "fault_type": 0, "fault_phase": 0, "fault_object": 3, "r_f": 0.01, "x_f": 0.01}
        ],
      "source":
        [
          {"id": 5, "status": 1}
        ],
      "shunt":
        [
          {"id": 9, "status": 1}
        ]
    }
  
  ]
>>>>>>> aff3f929
}<|MERGE_RESOLUTION|>--- conflicted
+++ resolved
@@ -1,588 +1,4 @@
 {
-<<<<<<< HEAD
-  "attributes": {},
-  "data": [
-    {
-      "fault": [
-        {
-          "fault_object": 1,
-          "fault_phase": 0,
-          "fault_type": 0,
-          "id": 10,
-          "r_f": 0,
-          "x_f": 0
-        }
-      ],
-      "shunt": [
-        {
-          "id": 9,
-          "status": 0
-        }
-      ],
-      "source": [
-        {
-          "id": 5,
-          "status": 0
-        }
-      ]
-    },
-    {
-      "fault": [
-        {
-          "fault_object": 1,
-          "fault_phase": 0,
-          "fault_type": 0,
-          "id": 10,
-          "r_f": 0,
-          "x_f": 0
-        }
-      ],
-      "shunt": [
-        {
-          "id": 9,
-          "status": 1
-        }
-      ],
-      "source": [
-        {
-          "id": 5,
-          "status": 0
-        }
-      ]
-    },
-    {
-      "fault": [
-        {
-          "fault_object": 1,
-          "fault_phase": 0,
-          "fault_type": 0,
-          "id": 10,
-          "r_f": 0,
-          "x_f": 0
-        }
-      ],
-      "shunt": [
-        {
-          "id": 9,
-          "status": 0
-        }
-      ],
-      "source": [
-        {
-          "id": 5,
-          "status": 1
-        }
-      ]
-    },
-    {
-      "fault": [
-        {
-          "fault_object": 1,
-          "fault_phase": 0,
-          "fault_type": 0,
-          "id": 10,
-          "r_f": 0,
-          "x_f": 0
-        }
-      ],
-      "shunt": [
-        {
-          "id": 9,
-          "status": 1
-        }
-      ],
-      "source": [
-        {
-          "id": 5,
-          "status": 1
-        }
-      ]
-    },
-    {
-      "fault": [
-        {
-          "fault_object": 2,
-          "fault_phase": 0,
-          "fault_type": 0,
-          "id": 10,
-          "r_f": 0,
-          "x_f": 0
-        }
-      ],
-      "shunt": [
-        {
-          "id": 9,
-          "status": 0
-        }
-      ],
-      "source": [
-        {
-          "id": 5,
-          "status": 0
-        }
-      ]
-    },
-    {
-      "fault": [
-        {
-          "fault_object": 2,
-          "fault_phase": 0,
-          "fault_type": 0,
-          "id": 10,
-          "r_f": 0,
-          "x_f": 0
-        }
-      ],
-      "shunt": [
-        {
-          "id": 9,
-          "status": 1
-        }
-      ],
-      "source": [
-        {
-          "id": 5,
-          "status": 0
-        }
-      ]
-    },
-    {
-      "fault": [
-        {
-          "fault_object": 2,
-          "fault_phase": 0,
-          "fault_type": 0,
-          "id": 10,
-          "r_f": 0,
-          "x_f": 0
-        }
-      ],
-      "shunt": [
-        {
-          "id": 9,
-          "status": 0
-        }
-      ],
-      "source": [
-        {
-          "id": 5,
-          "status": 1
-        }
-      ]
-    },
-    {
-      "fault": [
-        {
-          "fault_object": 2,
-          "fault_phase": 0,
-          "fault_type": 0,
-          "id": 10,
-          "r_f": 0,
-          "x_f": 0
-        }
-      ],
-      "shunt": [
-        {
-          "id": 9,
-          "status": 1
-        }
-      ],
-      "source": [
-        {
-          "id": 5,
-          "status": 1
-        }
-      ]
-    },
-    {
-      "fault": [
-        {
-          "fault_object": 3,
-          "fault_phase": 0,
-          "fault_type": 0,
-          "id": 10,
-          "r_f": 0,
-          "x_f": 0
-        }
-      ],
-      "shunt": [
-        {
-          "id": 9,
-          "status": 0
-        }
-      ],
-      "source": [
-        {
-          "id": 5,
-          "status": 0
-        }
-      ]
-    },
-    {
-      "fault": [
-        {
-          "fault_object": 3,
-          "fault_phase": 0,
-          "fault_type": 0,
-          "id": 10,
-          "r_f": 0,
-          "x_f": 0
-        }
-      ],
-      "shunt": [
-        {
-          "id": 9,
-          "status": 1
-        }
-      ],
-      "source": [
-        {
-          "id": 5,
-          "status": 0
-        }
-      ]
-    },
-    {
-      "fault": [
-        {
-          "fault_object": 3,
-          "fault_phase": 0,
-          "fault_type": 0,
-          "id": 10,
-          "r_f": 0,
-          "x_f": 0
-        }
-      ],
-      "shunt": [
-        {
-          "id": 9,
-          "status": 0
-        }
-      ],
-      "source": [
-        {
-          "id": 5,
-          "status": 1
-        }
-      ]
-    },
-    {
-      "fault": [
-        {
-          "fault_object": 3,
-          "fault_phase": 0,
-          "fault_type": 0,
-          "id": 10,
-          "r_f": 0,
-          "x_f": 0
-        }
-      ],
-      "shunt": [
-        {
-          "id": 9,
-          "status": 1
-        }
-      ],
-      "source": [
-        {
-          "id": 5,
-          "status": 1
-        }
-      ]
-    },
-    {
-      "fault": [
-        {
-          "fault_object": 1,
-          "fault_phase": 0,
-          "fault_type": 0,
-          "id": 10,
-          "r_f": 0.01,
-          "x_f": 0.01
-        }
-      ],
-      "shunt": [
-        {
-          "id": 9,
-          "status": 0
-        }
-      ],
-      "source": [
-        {
-          "id": 5,
-          "status": 0
-        }
-      ]
-    },
-    {
-      "fault": [
-        {
-          "fault_object": 1,
-          "fault_phase": 0,
-          "fault_type": 0,
-          "id": 10,
-          "r_f": 0.01,
-          "x_f": 0.01
-        }
-      ],
-      "shunt": [
-        {
-          "id": 9,
-          "status": 1
-        }
-      ],
-      "source": [
-        {
-          "id": 5,
-          "status": 0
-        }
-      ]
-    },
-    {
-      "fault": [
-        {
-          "fault_object": 1,
-          "fault_phase": 0,
-          "fault_type": 0,
-          "id": 10,
-          "r_f": 0.01,
-          "x_f": 0.01
-        }
-      ],
-      "shunt": [
-        {
-          "id": 9,
-          "status": 0
-        }
-      ],
-      "source": [
-        {
-          "id": 5,
-          "status": 1
-        }
-      ]
-    },
-    {
-      "fault": [
-        {
-          "fault_object": 1,
-          "fault_phase": 0,
-          "fault_type": 0,
-          "id": 10,
-          "r_f": 0.01,
-          "x_f": 0.01
-        }
-      ],
-      "shunt": [
-        {
-          "id": 9,
-          "status": 1
-        }
-      ],
-      "source": [
-        {
-          "id": 5,
-          "status": 1
-        }
-      ]
-    },
-    {
-      "fault": [
-        {
-          "fault_object": 2,
-          "fault_phase": 0,
-          "fault_type": 0,
-          "id": 10,
-          "r_f": 0.01,
-          "x_f": 0.01
-        }
-      ],
-      "shunt": [
-        {
-          "id": 9,
-          "status": 0
-        }
-      ],
-      "source": [
-        {
-          "id": 5,
-          "status": 0
-        }
-      ]
-    },
-    {
-      "fault": [
-        {
-          "fault_object": 2,
-          "fault_phase": 0,
-          "fault_type": 0,
-          "id": 10,
-          "r_f": 0.01,
-          "x_f": 0.01
-        }
-      ],
-      "shunt": [
-        {
-          "id": 9,
-          "status": 1
-        }
-      ],
-      "source": [
-        {
-          "id": 5,
-          "status": 0
-        }
-      ]
-    },
-    {
-      "fault": [
-        {
-          "fault_object": 2,
-          "fault_phase": 0,
-          "fault_type": 0,
-          "id": 10,
-          "r_f": 0.01,
-          "x_f": 0.01
-        }
-      ],
-      "shunt": [
-        {
-          "id": 9,
-          "status": 0
-        }
-      ],
-      "source": [
-        {
-          "id": 5,
-          "status": 1
-        }
-      ]
-    },
-    {
-      "fault": [
-        {
-          "fault_object": 2,
-          "fault_phase": 0,
-          "fault_type": 0,
-          "id": 10,
-          "r_f": 0.01,
-          "x_f": 0.01
-        }
-      ],
-      "shunt": [
-        {
-          "id": 9,
-          "status": 1
-        }
-      ],
-      "source": [
-        {
-          "id": 5,
-          "status": 1
-        }
-      ]
-    },
-    {
-      "fault": [
-        {
-          "fault_object": 3,
-          "fault_phase": 0,
-          "fault_type": 0,
-          "id": 10,
-          "r_f": 0.01,
-          "x_f": 0.01
-        }
-      ],
-      "shunt": [
-        {
-          "id": 9,
-          "status": 0
-        }
-      ],
-      "source": [
-        {
-          "id": 5,
-          "status": 0
-        }
-      ]
-    },
-    {
-      "fault": [
-        {
-          "fault_object": 3,
-          "fault_phase": 0,
-          "fault_type": 0,
-          "id": 10,
-          "r_f": 0.01,
-          "x_f": 0.01
-        }
-      ],
-      "shunt": [
-        {
-          "id": 9,
-          "status": 1
-        }
-      ],
-      "source": [
-        {
-          "id": 5,
-          "status": 0
-        }
-      ]
-    },
-    {
-      "fault": [
-        {
-          "fault_object": 3,
-          "fault_phase": 0,
-          "fault_type": 0,
-          "id": 10,
-          "r_f": 0.01,
-          "x_f": 0.01
-        }
-      ],
-      "shunt": [
-        {
-          "id": 9,
-          "status": 0
-        }
-      ],
-      "source": [
-        {
-          "id": 5,
-          "status": 1
-        }
-      ]
-    },
-    {
-      "fault": [
-        {
-          "fault_object": 3,
-          "fault_phase": 0,
-          "fault_type": 0,
-          "id": 10,
-          "r_f": 0.01,
-          "x_f": 0.01
-        }
-      ],
-      "shunt": [
-        {
-          "id": 9,
-          "status": 1
-        }
-      ],
-      "source": [
-        {
-          "id": 5,
-          "status": 1
-        }
-      ]
-    }
-  ],
-  "is_batch": true,
-  "type": "update",
-  "version": "1.0"
-=======
   "version": "1.0",
   "type": "update",
   "is_batch": true,
@@ -949,5 +365,4 @@
     }
   
   ]
->>>>>>> aff3f929
 }