--- conflicted
+++ resolved
@@ -1,40 +1,4 @@
 {
-<<<<<<< HEAD
-  "attributes": {},
-  "data": {
-    "asym_load": [
-      {
-        "id": 5,
-        "node": 2,
-        "p_specified": [
-          10000,
-          9000,
-          10500
-        ],
-        "q_specified": [
-          2000,
-          1500,
-          2500
-        ],
-        "status": 1,
-        "type": 0
-      },
-      {
-        "id": 6,
-        "node": 2,
-        "p_specified": [
-          10000,
-          9000,
-          10500
-        ],
-        "q_specified": [
-          2000,
-          1500,
-          2500
-        ],
-        "status": 0,
-        "type": 2
-=======
   "version": "1.0",
   "type": "input",
   "is_batch": false,
@@ -48,37 +12,10 @@
       {
         "id": 2,
         "u_rated": 10500.0
->>>>>>> aff3f929
       }
     ],
     "line": [
       {
-<<<<<<< HEAD
-        "c0": 1e-06,
-        "c1": 1e-06,
-        "from_node": 1,
-        "from_status": 1,
-        "i_n": 1000,
-        "id": 3,
-        "r0": 0.25,
-        "r1": 0.25,
-        "tan0": 0,
-        "tan1": 0,
-        "to_node": 2,
-        "to_status": 1,
-        "x0": 0.2,
-        "x1": 0.2
-      }
-    ],
-    "node": [
-      {
-        "id": 1,
-        "u_rated": 10500
-      },
-      {
-        "id": 2,
-        "u_rated": 10500
-=======
         "id": 3,
         "from_node": 1,
         "to_node": 2,
@@ -127,26 +64,12 @@
           1500.0,
           2500.0
         ]
->>>>>>> aff3f929
       }
     ],
     "source": [
       {
         "id": 4,
         "node": 1,
-<<<<<<< HEAD
-        "rx_ratio": 0.1,
-        "sk": 100000000000000,
-        "status": 1,
-        "u_ref": 1,
-        "z01_ratio": 1
-      }
-    ]
-  },
-  "is_batch": false,
-  "type": "input",
-  "version": "1.0"
-=======
         "status": 1,
         "u_ref": 1.0,
         "sk": 1e+14,
@@ -155,5 +78,4 @@
       }
     ]
   }
->>>>>>> aff3f929
 }