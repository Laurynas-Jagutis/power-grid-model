--- conflicted
+++ resolved
@@ -1,9 +1,6 @@
 {
   "calculation_method": "newton_raphson",
   "rtol": 1e-4,
-<<<<<<< HEAD
-  "atol": { "default": 1e-4, "u": 0.5, "p_from" : 0.5e3, "q_from" :  0.5e3, "i_from" : 0.5, "s_from" :  0.5e3, "p_to" : 0.5e3, "q_to" :  0.5e3, "i_to": 0.5, "s_to" :  0.5e3, "p" : 0.5e3, "q" :  0.5e3, "i": 0.5, "s" :  0.5e3 }
-=======
   "atol": {
     "default": 1.0e-4,
     "u":       0.5,
@@ -14,7 +11,9 @@
     "p_to":    0.5e3,
     "q_to":    0.5e3,
     "i_to":    0.5,
-    "s_to":    0.5e3
-  }
->>>>>>> 8431f0df
+    "s_to":    0.5e3,
+    "p":    0.5e3,
+    "q":    0.5e3,
+    "i":    0.5,
+    "s":    0.5e3}
 }