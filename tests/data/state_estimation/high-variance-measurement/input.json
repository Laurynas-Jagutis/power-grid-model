--- conflicted
+++ resolved
@@ -1,30 +1,4 @@
 {
-<<<<<<< HEAD
-  "attributes": {},
-  "data": {
-    "line": [
-      {
-        "c1": 0,
-        "from_node": 11,
-        "from_status": 1,
-        "i_n": 510,
-        "id": 21,
-        "r1": 0.1,
-        "tan1": 0,
-        "to_node": 12,
-        "to_status": 1,
-        "x1": 0
-      }
-    ],
-    "node": [
-      {
-        "id": 11,
-        "u_rated": 10500
-      },
-      {
-        "id": 12,
-        "u_rated": 10500
-=======
   "version": "1.0",
   "type": "input",
   "is_batch": false,
@@ -52,7 +26,6 @@
         "c1": 0.0,
         "tan1": 0.0,
         "i_n": 510.0
->>>>>>> aff3f929
       }
     ],
     "source": [
@@ -60,11 +33,7 @@
         "id": 41,
         "node": 11,
         "status": 1,
-<<<<<<< HEAD
-        "u_ref": 1
-=======
         "u_ref": 1.0
->>>>>>> aff3f929
       }
     ],
     "sym_load": [
@@ -75,63 +44,22 @@
         "type": 0
       }
     ],
-<<<<<<< HEAD
-    "sym_power_sensor": [
-      {
-        "id": 61,
-        "measured_object": 21,
-        "measured_terminal_type": 0,
-        "p_measured": 1000000,
-        "power_sigma": 1000,
-        "q_measured": 0
-      },
-      {
-        "id": 62,
-        "measured_object": 31,
-        "measured_terminal_type": 4,
-        "p_measured": 2000000,
-        "power_sigma": 1e+200,
-        "q_measured": 0
-      }
-    ],
-=======
->>>>>>> aff3f929
     "sym_voltage_sensor": [
       {
         "id": 71,
         "measured_object": 11,
-<<<<<<< HEAD
-        "u_measured": 10500,
-        "u_sigma": 105
-=======
         "u_measured": 10.5e3,
         "u_sigma": 105.0
->>>>>>> aff3f929
       },
       {
         "id": 72,
         "measured_object": 11,
-<<<<<<< HEAD
-        "u_measured": 10500,
-        "u_sigma": 1e+300
-=======
         "u_measured": 10.5e3,
         "u_sigma": 1e300
->>>>>>> aff3f929
       },
       {
         "id": 73,
         "measured_object": 12,
-<<<<<<< HEAD
-        "u_measured": 10500,
-        "u_sigma": 1e+300
-      }
-    ]
-  },
-  "is_batch": false,
-  "type": "input",
-  "version": "1.0"
-=======
         "u_measured": 10.5e3,
         "u_sigma": 1e300
       }
@@ -155,5 +83,4 @@
       }
     ]
   }
->>>>>>> aff3f929
 }