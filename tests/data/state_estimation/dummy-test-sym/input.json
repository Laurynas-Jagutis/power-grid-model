{
<<<<<<< HEAD
  "attributes": {},
  "data": {
    "asym_load": [
      {
        "id": 8,
        "node": 3,
        "status": 1,
        "type": 1
      }
    ],
    "asym_power_sensor": [
      {
        "id": 801,
        "measured_object": 8,
        "measured_terminal_type": 4,
        "p_measured": [
          116599.9508410047,
          117599.9508410047,
          118599.9508410047
        ],
        "power_sigma": 1176,
        "q_measured": [
          0,
          0,
          0
        ]
      }
    ],
    "asym_voltage_sensor": [
      {
        "id": 301,
        "measured_object": 3,
        "u_measured": [
          4749.741247551351,
          4849.741247551351,
          4949.741247551351
        ],
        "u_sigma": 100
=======
  "version": "1.0",
  "type": "input",
  "is_batch": false,
  "attributes": {},
  "data": {
    "node": [
      {
        "id": 1,
        "u_rated": 10e3
      },
      {
        "id": 2,
        "u_rated": 10e3
      },
      {
        "id": 3,
        "u_rated": 10e3
>>>>>>> aff3f929
      }
    ],
    "line": [
      {
<<<<<<< HEAD
        "c0": 0,
        "c1": 0,
        "from_node": 1,
        "from_status": 1,
        "i_n": 1000,
        "id": 4,
        "r0": 10,
        "r1": 10,
        "tan0": 0,
        "tan1": 0,
        "to_node": 2,
        "to_status": 1,
        "x0": 0,
        "x1": 0
=======
        "id": 4,
        "from_node": 1,
        "to_node": 2,
        "from_status": 1,
        "to_status": 1,
        "r1": 10.0,
        "x1": 0.0,
        "c1": 0.0,
        "tan1": 0.0,
        "r0": 10.0,
        "x0": 0.0,
        "c0": 0.0,
        "tan0": 0.0,
        "i_n": 1e3
>>>>>>> aff3f929
      }
    ],
    "link": [
      {
<<<<<<< HEAD
        "from_node": 2,
        "from_status": 1,
        "id": 5,
        "to_node": 3,
        "to_status": 1
      }
    ],
    "node": [
      {
        "id": 1,
        "u_rated": 10000
      },
      {
        "id": 2,
        "u_rated": 10000
      },
      {
        "id": 3,
        "u_rated": 10000
      }
    ],
    "shunt": [
      {
        "b0": 0,
        "b1": 0,
        "g0": 0.015,
        "g1": 0.015,
        "id": 9,
        "node": 3,
        "status": 1
      }
    ],
=======
        "id": 5,
        "from_node": 2,
        "to_node": 3,
        "from_status": 1,
        "to_status": 1
      }
    ],
>>>>>>> aff3f929
    "source": [
      {
        "id": 6,
        "node": 1,
<<<<<<< HEAD
        "sk": 1000000000000,
        "status": 1,
        "u_ref": 1.05
=======
        "status": 1,
        "u_ref": 1.05,
        "sk": 1e12
>>>>>>> aff3f929
      },
      {
        "id": 10,
        "node": 3,
<<<<<<< HEAD
        "sk": 1000000000000,
        "status": 0,
        "u_ref": 1.05
=======
        "status": 0,
        "u_ref": 1.05,
        "sk": 1e12
>>>>>>> aff3f929
      }
    ],
    "sym_load": [
      {
        "id": 7,
        "node": 3,
        "status": 1,
        "type": 2
      }
    ],
<<<<<<< HEAD
=======
    "asym_load": [
      {
        "id": 8,
        "node": 3,
        "status": 1,
        "type": 1
      }
    ],
    "shunt": [
      {
        "id": 9,
        "node": 3,
        "status": 1,
        "g1": 0.015,
        "b1": 0.0,
        "g0": 0.015,
        "b0": 0.0
      }
    ],
    "sym_voltage_sensor": [
      {
        "id": 101,
        "measured_object": 1,
        "u_measured": 10499.997910401746,
        "u_sigma": 100.0
      },
      {
        "id": 201,
        "measured_object": 2,
        "u_measured": 8399.998349321393,
        "u_sigma": 100.0
      }
    ],
    "asym_voltage_sensor": [
      {
        "id": 301,
        "measured_object": 3,
        "u_measured": [
          4749.741247551351,
          4849.741247551351,
          4949.741247551351
        ],
        "u_sigma": 100.0
      }
    ],
>>>>>>> aff3f929
    "sym_power_sensor": [
      {
        "id": 401,
        "measured_object": 4,
        "measured_terminal_type": 0,
        "p_measured": 2204999.100318829,
<<<<<<< HEAD
        "power_sigma": 22050,
        "q_measured": -0.02102851034744674
=======
        "q_measured": -0.02102851034744674,
        "power_sigma": 22050.0
>>>>>>> aff3f929
      },
      {
        "id": 402,
        "measured_object": 4,
        "measured_terminal_type": 1,
        "p_measured": -1763999.2846650616,
<<<<<<< HEAD
        "power_sigma": 17640,
        "q_measured": 0.02102851034744716
=======
        "q_measured": 0.02102851034744716,
        "power_sigma": 17640.0
>>>>>>> aff3f929
      },
      {
        "id": 601,
        "measured_object": 6,
        "measured_terminal_type": 2,
        "p_measured": 2204999.1003264044,
<<<<<<< HEAD
        "power_sigma": 22050,
        "q_measured": -0.02112141376911625
=======
        "q_measured": -0.02112141376911625,
        "power_sigma": 22050.0
>>>>>>> aff3f929
      },
      {
        "id": 701,
        "measured_object": 7,
        "measured_terminal_type": 4,
        "p_measured": 352799.8525230141,
<<<<<<< HEAD
        "power_sigma": 3528,
        "q_measured": 0
=======
        "q_measured": -0.0,
        "power_sigma": 3528.0
>>>>>>> aff3f929
      },
      {
        "id": 901,
        "measured_object": 9,
        "measured_terminal_type": 3,
        "p_measured": 1058399.5575690423,
<<<<<<< HEAD
        "power_sigma": 10584,
        "q_measured": -4.2351647362715017e-16
=======
        "q_measured": -4.2351647362715017e-16,
        "power_sigma": 10584.0
>>>>>>> aff3f929
      },
      {
        "id": 1001,
        "measured_object": 10,
        "measured_terminal_type": 2,
<<<<<<< HEAD
        "p_measured": 0,
        "power_sigma": 1,
        "q_measured": 0
      }
    ],
    "sym_voltage_sensor": [
      {
        "id": 101,
        "measured_object": 1,
        "u_measured": 10499.997910401746,
        "u_sigma": 100
      },
      {
        "id": 201,
        "measured_object": 2,
        "u_measured": 8399.998349321393,
        "u_sigma": 100
      }
    ]
  },
  "is_batch": false,
  "type": "input",
  "version": "1.0"
=======
        "p_measured": 0.0,
        "q_measured": 0.0,
        "power_sigma": 1.0
      }
    ],
    "asym_power_sensor": [
      {
        "id": 801,
        "measured_object": 8,
        "measured_terminal_type": 4,
        "p_measured": [
          116599.9508410047,
          117599.9508410047,
          118599.9508410047
        ],
        "q_measured": [
          -0.0,
          -0.0,
          -0.0
        ],
        "power_sigma": 1176.0
      }
    ]
  }
>>>>>>> aff3f929
}<|MERGE_RESOLUTION|>--- conflicted
+++ resolved
@@ -1,44 +1,4 @@
 {
-<<<<<<< HEAD
-  "attributes": {},
-  "data": {
-    "asym_load": [
-      {
-        "id": 8,
-        "node": 3,
-        "status": 1,
-        "type": 1
-      }
-    ],
-    "asym_power_sensor": [
-      {
-        "id": 801,
-        "measured_object": 8,
-        "measured_terminal_type": 4,
-        "p_measured": [
-          116599.9508410047,
-          117599.9508410047,
-          118599.9508410047
-        ],
-        "power_sigma": 1176,
-        "q_measured": [
-          0,
-          0,
-          0
-        ]
-      }
-    ],
-    "asym_voltage_sensor": [
-      {
-        "id": 301,
-        "measured_object": 3,
-        "u_measured": [
-          4749.741247551351,
-          4849.741247551351,
-          4949.741247551351
-        ],
-        "u_sigma": 100
-=======
   "version": "1.0",
   "type": "input",
   "is_batch": false,
@@ -56,27 +16,10 @@
       {
         "id": 3,
         "u_rated": 10e3
->>>>>>> aff3f929
       }
     ],
     "line": [
       {
-<<<<<<< HEAD
-        "c0": 0,
-        "c1": 0,
-        "from_node": 1,
-        "from_status": 1,
-        "i_n": 1000,
-        "id": 4,
-        "r0": 10,
-        "r1": 10,
-        "tan0": 0,
-        "tan1": 0,
-        "to_node": 2,
-        "to_status": 1,
-        "x0": 0,
-        "x1": 0
-=======
         "id": 4,
         "from_node": 1,
         "to_node": 2,
@@ -91,45 +34,10 @@
         "c0": 0.0,
         "tan0": 0.0,
         "i_n": 1e3
->>>>>>> aff3f929
       }
     ],
     "link": [
       {
-<<<<<<< HEAD
-        "from_node": 2,
-        "from_status": 1,
-        "id": 5,
-        "to_node": 3,
-        "to_status": 1
-      }
-    ],
-    "node": [
-      {
-        "id": 1,
-        "u_rated": 10000
-      },
-      {
-        "id": 2,
-        "u_rated": 10000
-      },
-      {
-        "id": 3,
-        "u_rated": 10000
-      }
-    ],
-    "shunt": [
-      {
-        "b0": 0,
-        "b1": 0,
-        "g0": 0.015,
-        "g1": 0.015,
-        "id": 9,
-        "node": 3,
-        "status": 1
-      }
-    ],
-=======
         "id": 5,
         "from_node": 2,
         "to_node": 3,
@@ -137,33 +45,20 @@
         "to_status": 1
       }
     ],
->>>>>>> aff3f929
     "source": [
       {
         "id": 6,
         "node": 1,
-<<<<<<< HEAD
-        "sk": 1000000000000,
-        "status": 1,
-        "u_ref": 1.05
-=======
         "status": 1,
         "u_ref": 1.05,
         "sk": 1e12
->>>>>>> aff3f929
       },
       {
         "id": 10,
         "node": 3,
-<<<<<<< HEAD
-        "sk": 1000000000000,
-        "status": 0,
-        "u_ref": 1.05
-=======
         "status": 0,
         "u_ref": 1.05,
         "sk": 1e12
->>>>>>> aff3f929
       }
     ],
     "sym_load": [
@@ -174,8 +69,6 @@
         "type": 2
       }
     ],
-<<<<<<< HEAD
-=======
     "asym_load": [
       {
         "id": 8,
@@ -221,102 +114,51 @@
         "u_sigma": 100.0
       }
     ],
->>>>>>> aff3f929
     "sym_power_sensor": [
       {
         "id": 401,
         "measured_object": 4,
         "measured_terminal_type": 0,
         "p_measured": 2204999.100318829,
-<<<<<<< HEAD
-        "power_sigma": 22050,
-        "q_measured": -0.02102851034744674
-=======
         "q_measured": -0.02102851034744674,
         "power_sigma": 22050.0
->>>>>>> aff3f929
       },
       {
         "id": 402,
         "measured_object": 4,
         "measured_terminal_type": 1,
         "p_measured": -1763999.2846650616,
-<<<<<<< HEAD
-        "power_sigma": 17640,
-        "q_measured": 0.02102851034744716
-=======
         "q_measured": 0.02102851034744716,
         "power_sigma": 17640.0
->>>>>>> aff3f929
       },
       {
         "id": 601,
         "measured_object": 6,
         "measured_terminal_type": 2,
         "p_measured": 2204999.1003264044,
-<<<<<<< HEAD
-        "power_sigma": 22050,
-        "q_measured": -0.02112141376911625
-=======
         "q_measured": -0.02112141376911625,
         "power_sigma": 22050.0
->>>>>>> aff3f929
       },
       {
         "id": 701,
         "measured_object": 7,
         "measured_terminal_type": 4,
         "p_measured": 352799.8525230141,
-<<<<<<< HEAD
-        "power_sigma": 3528,
-        "q_measured": 0
-=======
         "q_measured": -0.0,
         "power_sigma": 3528.0
->>>>>>> aff3f929
       },
       {
         "id": 901,
         "measured_object": 9,
         "measured_terminal_type": 3,
         "p_measured": 1058399.5575690423,
-<<<<<<< HEAD
-        "power_sigma": 10584,
-        "q_measured": -4.2351647362715017e-16
-=======
         "q_measured": -4.2351647362715017e-16,
         "power_sigma": 10584.0
->>>>>>> aff3f929
       },
       {
         "id": 1001,
         "measured_object": 10,
         "measured_terminal_type": 2,
-<<<<<<< HEAD
-        "p_measured": 0,
-        "power_sigma": 1,
-        "q_measured": 0
-      }
-    ],
-    "sym_voltage_sensor": [
-      {
-        "id": 101,
-        "measured_object": 1,
-        "u_measured": 10499.997910401746,
-        "u_sigma": 100
-      },
-      {
-        "id": 201,
-        "measured_object": 2,
-        "u_measured": 8399.998349321393,
-        "u_sigma": 100
-      }
-    ]
-  },
-  "is_batch": false,
-  "type": "input",
-  "version": "1.0"
-=======
         "p_measured": 0.0,
         "q_measured": 0.0,
         "power_sigma": 1.0
@@ -341,5 +183,4 @@
       }
     ]
   }
->>>>>>> aff3f929
 }