--- conflicted
+++ resolved
@@ -12,12 +12,7 @@
 namespace power_grid_model::benchmark {
 
 struct PowerGridBenchmark {
-<<<<<<< HEAD
-    PowerGridBenchmark() : main_model{50.0} {
-    }
-=======
     PowerGridBenchmark() : main_model{50.0} {}
->>>>>>> 86879f01
 
     template <bool sym>
     void run_pf(CalculationMethod calculation_method, CalculationInfo& info, Idx batch_size = -1, Idx threading = -1) {
@@ -54,11 +49,7 @@
             std::cout << "*****Run with initialization*****\n";
             Timer const t_total(info, 0000, "Total");
             {
-<<<<<<< HEAD
-                Timer t_build(info, 1000, "Build model");
-=======
                 Timer const t_build(info, 1000, "Build model");
->>>>>>> 86879f01
                 main_model.emplace(50.0, input.get_dataset());
             }
             run_pf<sym>(calculation_method, info);
@@ -67,21 +58,6 @@
         info.clear();
         {
             std::cout << "\n*****Run without initialization*****\n";
-<<<<<<< HEAD
-            Timer t_total(info, 0000, "Total");
-            run_pf<sym>(calculation_method, info);
-        }
-        print(info);
-
-        if (batch_size > 0) {
-            info.clear();
-            std::cout << "\n*****Run with batch calculation*****\n";
-            Timer t_total(info, 0000, "Total");
-            run_pf<sym>(calculation_method, info, batch_size, threading);
-        }
-        print(info);
-
-=======
             Timer const t_total(info, 0000, "Total");
             run_pf<sym>(calculation_method, info);
         }
@@ -95,7 +71,6 @@
         }
         print(info);
 
->>>>>>> 86879f01
         std::cout << "\n\n";
     }
 
@@ -109,11 +84,7 @@
     FictionalGridGenerator generator;
 };
 
-<<<<<<< HEAD
-}  // namespace power_grid_model::benchmark
-=======
 } // namespace power_grid_model::benchmark
->>>>>>> 86879f01
 
 int main(int, char**) {
     using power_grid_model::CalculationMethod;
