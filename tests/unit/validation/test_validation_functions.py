# SPDX-FileCopyrightText: Contributors to the Power Grid Model project <powergridmodel@lfenergy.org>
#
# SPDX-License-Identifier: MPL-2.0

from itertools import product
from typing import List, Union
from unittest.mock import ANY, MagicMock, patch

import numpy as np
import pytest

from power_grid_model import CalculationType, LoadGenType, MeasuredTerminalType, initialize_array, power_grid_meta_data
from power_grid_model.enum import Branch3Side, BranchSide, CalculationType, FaultType, TapChangingStrategy
from power_grid_model.validation import assert_valid_input_data
from power_grid_model.validation.errors import (
    IdNotInDatasetError,
    InfinityError,
    InvalidAssociatedEnumValueError,
    InvalidEnumValueError,
    InvalidIdError,
    MissingValueError,
    MultiComponentNotUniqueError,
    MultiFieldValidationError,
    NotUniqueError,
    UnsupportedTransformerRegulationError,
)
from power_grid_model.validation.validation import (
    assert_valid_data_structure,
    validate_generic_power_sensor,
    validate_ids_exist,
    validate_required_values,
    validate_unique_ids_across_components,
    validate_values,
)

NaN = power_grid_meta_data["input"]["node"].nans["id"]


def test_assert_valid_data_structure():
    node_input = initialize_array("input", "node", 3)
    line_input = initialize_array("input", "line", 3)
    node_update = initialize_array("update", "node", 3)
    line_update = initialize_array("update", "line", 3)

    # Input data: Assertion ok
    assert_valid_data_structure({"node": node_input, "line": line_input}, "input")

    # Update data: Assertion ok
    assert_valid_data_structure({"node": node_update, "line": line_update}, "update")

    # There is no such thing as 'output' data
    with pytest.raises(KeyError, match=r"output"):
        assert_valid_data_structure({"node": node_input, "line": line_input}, "output")

    # Input data is not valid update data
    with pytest.raises(TypeError, match=r"Unexpected Numpy structured array"):
        assert_valid_data_structure({"node": node_input, "line": line_input}, "update")

    # Update data is not valid input data
    with pytest.raises(TypeError, match=r"Unexpected Numpy structured array"):
        assert_valid_data_structure({"node": node_update, "line": line_update}, "input")

    # A normal numpy array is not valid input data
    node_dummy = np.array([(1, 10.5e3), (2, 10.5e3), (3, 10.5e3)])
    with pytest.raises(TypeError, match=r"Unexpected Numpy array"):
        assert_valid_data_structure({"node": node_dummy, "line": line_input}, "input")

    # A structured numpy array, with wrong data type for u_rated f4 != f8, is not valid input data
    node_dummy = np.array([(1, 10.5e3), (2, 10.5e3), (3, 10.5e3)], dtype=[("id", "i4"), ("u_rated", "f4")])
    with pytest.raises(TypeError, match=r"Unexpected Numpy structured array"):
        assert_valid_data_structure({"node": node_dummy, "line": line_input}, "input")

    # A structured numpy array, with correct data types is not a valid, is still not valid input data.
    # N.B. It is not 'aligned'
    node_dummy = np.array([(1, 10.5e3), (2, 10.5e3), (3, 10.5e3)], dtype=[("id", "i4"), ("u_rated", "f8")])
    with pytest.raises(TypeError, match=r"Unexpected Numpy structured array"):
        assert_valid_data_structure({"node": node_dummy, "line": line_input}, "input")

    # Invalid component type
    input_with_wrong_component = {"node": node_input, "some_random_component": line_input}
    with pytest.raises(KeyError, match="Unknown component 'some_random_component' in input_data."):
        assert_valid_data_structure(input_with_wrong_component, "input")

    input_with_wrong_data_type = {"node": node_input, "line": [1, 2, 3]}
    with pytest.raises(TypeError, match="Unexpected data type list for 'line' input_data "):
        assert_valid_data_structure(input_with_wrong_data_type, "input")


def test_validate_unique_ids_across_components():
    node = initialize_array("input", "node", 3)
    node["id"] = [1, 2, 3]

    line = initialize_array("input", "line", 3)
    line["id"] = [4, 5, 3]

    transformer = initialize_array("input", "transformer", 3)
    transformer["id"] = [1, 6, 7]

    source = initialize_array("input", "source", 3)
    source["id"] = [8, 9, 10]

    input_data = {"node": node, "line": line, "transformer": transformer, "source": source}

    unique_id_errors = validate_unique_ids_across_components(input_data)

    assert (
        MultiComponentNotUniqueError(
            [("node", "id"), ("line", "id"), ("transformer", "id")],
            [("node", 1), ("node", 3), ("line", 3), ("transformer", 1)],
        )
        in unique_id_errors
    )
    assert len(unique_id_errors[0].ids) == 4


def test_validate_ids_exist():
    source = initialize_array("input", "source", 3)
    source["id"] = [1, 2, 3]

    sym_load = initialize_array("input", "sym_load", 3)
    sym_load["id"] = [4, 5, 6]

    input_data = {
        "source": source,
        "sym_load": sym_load,
    }

    source_update = initialize_array("update", "source", 3)
    source_update["id"] = [1, 2, 4]
    source_update["u_ref"] = [1.0, 2.0, 3.0]

    sym_load_update = initialize_array("update", "sym_load", 3)
    sym_load_update["id"] = [4, 5, 7]
    sym_load_update["p_specified"] = [4.0, 5.0, 6.0]

    update_data = {"source": source_update, "sym_load": sym_load_update}

    invalid_ids = validate_ids_exist(update_data, input_data)

    assert IdNotInDatasetError("source", [4], "input_data") in invalid_ids
    assert IdNotInDatasetError("sym_load", [7], "input_data") in invalid_ids


@pytest.mark.parametrize(
    "calculation_type",
    [
        pytest.param(None, id="no calculation type specified"),
        pytest.param(CalculationType.power_flow, id="power_flow"),
        pytest.param(CalculationType.state_estimation, id="state_estimation"),
        pytest.param(CalculationType.short_circuit, id="short_circuit"),
    ],
)
@pytest.mark.parametrize("symmetric", [pytest.param(True, id="symmetric"), pytest.param(False, id="asymmetric")])
def test_validate_required_values_sym_calculation(calculation_type, symmetric):
    node = initialize_array("input", "node", 1)
    line = initialize_array("input", "line", 1)
    link = initialize_array("input", "link", 1)
    transformer = initialize_array("input", "transformer", 1)
    three_winding_transformer = initialize_array("input", "three_winding_transformer", 1)
    source = initialize_array("input", "source", 1)
    shunt = initialize_array("input", "shunt", 1)
    sym_load = initialize_array("input", "sym_load", 1)
    sym_gen = initialize_array("input", "sym_gen", 1)
    asym_load = initialize_array("input", "asym_load", 1)
    asym_gen = initialize_array("input", "asym_gen", 1)
    sym_voltage_sensor = initialize_array("input", "sym_voltage_sensor", 1)

    asym_voltage_sensor = initialize_array("input", "asym_voltage_sensor", 1)
    asym_voltage_sensor["u_measured"] = [[1.0, np.nan, 2.0]]

    sym_power_sensor = initialize_array("input", "sym_power_sensor", 1)

    asym_power_sensor = initialize_array("input", "asym_power_sensor", 1)
    asym_power_sensor["p_measured"] = [[np.nan, 2.0, 1.0]]
    asym_power_sensor["q_measured"] = [[2.0, 1.0, np.nan]]

    fault = initialize_array("input", "fault", 1)

    data = {
        "node": node,
        "line": line,
        "link": link,
        "transformer": transformer,
        "three_winding_transformer": three_winding_transformer,
        "source": source,
        "shunt": shunt,
        "sym_load": sym_load,
        "sym_gen": sym_gen,
        "asym_load": asym_load,
        "asym_gen": asym_gen,
        "sym_voltage_sensor": sym_voltage_sensor,
        "asym_voltage_sensor": asym_voltage_sensor,
        "sym_power_sensor": sym_power_sensor,
        "asym_power_sensor": asym_power_sensor,
        "fault": fault,
    }
    required_values_errors = validate_required_values(data=data, calculation_type=calculation_type, symmetric=symmetric)

    pf_dependent = calculation_type == CalculationType.power_flow or calculation_type is None
    se_dependent = calculation_type == CalculationType.state_estimation or calculation_type is None
    sc_dependent = calculation_type == CalculationType.short_circuit or calculation_type is None
    asym_dependent = not symmetric

    assert MissingValueError("node", "id", [NaN]) in required_values_errors
    assert MissingValueError("node", "u_rated", [NaN]) in required_values_errors

    assert MissingValueError("line", "id", [NaN]) in required_values_errors
    assert MissingValueError("line", "from_node", [NaN]) in required_values_errors
    assert MissingValueError("line", "to_node", [NaN]) in required_values_errors
    assert MissingValueError("line", "from_status", [NaN]) in required_values_errors
    assert MissingValueError("line", "to_status", [NaN]) in required_values_errors
    assert MissingValueError("line", "r1", [NaN]) in required_values_errors
    assert MissingValueError("line", "x1", [NaN]) in required_values_errors
    assert MissingValueError("line", "c1", [NaN]) in required_values_errors
    assert MissingValueError("line", "tan1", [NaN]) in required_values_errors
    assert (MissingValueError("line", "r0", [NaN]) in required_values_errors) == asym_dependent
    assert (MissingValueError("line", "x0", [NaN]) in required_values_errors) == asym_dependent
    assert (MissingValueError("line", "c0", [NaN]) in required_values_errors) == asym_dependent
    assert (MissingValueError("line", "tan0", [NaN]) in required_values_errors) == asym_dependent

    # i_n made optional later in lines
    assert MissingValueError("line", "i_n", [NaN]) not in required_values_errors

    assert MissingValueError("link", "id", [NaN]) in required_values_errors
    assert MissingValueError("link", "from_node", [NaN]) in required_values_errors
    assert MissingValueError("link", "to_node", [NaN]) in required_values_errors
    assert MissingValueError("link", "from_status", [NaN]) in required_values_errors
    assert MissingValueError("link", "to_status", [NaN]) in required_values_errors

    assert MissingValueError("transformer", "id", [NaN]) in required_values_errors
    assert MissingValueError("transformer", "from_node", [NaN]) in required_values_errors
    assert MissingValueError("transformer", "to_node", [NaN]) in required_values_errors
    assert MissingValueError("transformer", "from_status", [NaN]) in required_values_errors
    assert MissingValueError("transformer", "to_status", [NaN]) in required_values_errors
    assert MissingValueError("transformer", "u1", [NaN]) in required_values_errors
    assert MissingValueError("transformer", "u2", [NaN]) in required_values_errors
    assert MissingValueError("transformer", "sn", [NaN]) in required_values_errors
    assert MissingValueError("transformer", "uk", [NaN]) in required_values_errors
    assert MissingValueError("transformer", "pk", [NaN]) in required_values_errors
    assert MissingValueError("transformer", "i0", [NaN]) in required_values_errors
    assert MissingValueError("transformer", "p0", [NaN]) in required_values_errors
    assert MissingValueError("transformer", "winding_from", [NaN]) in required_values_errors
    assert MissingValueError("transformer", "winding_to", [NaN]) in required_values_errors
    assert MissingValueError("transformer", "clock", [NaN]) in required_values_errors
    assert MissingValueError("transformer", "tap_side", [NaN]) in required_values_errors
    assert MissingValueError("transformer", "tap_min", [NaN]) in required_values_errors
    assert MissingValueError("transformer", "tap_max", [NaN]) in required_values_errors
    assert MissingValueError("transformer", "tap_size", [NaN]) in required_values_errors

    assert MissingValueError("three_winding_transformer", "id", [NaN]) in required_values_errors
    assert MissingValueError("three_winding_transformer", "node_1", [NaN]) in required_values_errors
    assert MissingValueError("three_winding_transformer", "node_2", [NaN]) in required_values_errors
    assert MissingValueError("three_winding_transformer", "node_3", [NaN]) in required_values_errors
    assert MissingValueError("three_winding_transformer", "status_1", [NaN]) in required_values_errors
    assert MissingValueError("three_winding_transformer", "status_2", [NaN]) in required_values_errors
    assert MissingValueError("three_winding_transformer", "status_3", [NaN]) in required_values_errors
    assert MissingValueError("three_winding_transformer", "u1", [NaN]) in required_values_errors
    assert MissingValueError("three_winding_transformer", "u2", [NaN]) in required_values_errors
    assert MissingValueError("three_winding_transformer", "u3", [NaN]) in required_values_errors
    assert MissingValueError("three_winding_transformer", "sn_1", [NaN]) in required_values_errors
    assert MissingValueError("three_winding_transformer", "sn_2", [NaN]) in required_values_errors
    assert MissingValueError("three_winding_transformer", "sn_3", [NaN]) in required_values_errors
    assert MissingValueError("three_winding_transformer", "uk_12", [NaN]) in required_values_errors
    assert MissingValueError("three_winding_transformer", "uk_13", [NaN]) in required_values_errors
    assert MissingValueError("three_winding_transformer", "uk_23", [NaN]) in required_values_errors
    assert MissingValueError("three_winding_transformer", "pk_12", [NaN]) in required_values_errors
    assert MissingValueError("three_winding_transformer", "pk_13", [NaN]) in required_values_errors
    assert MissingValueError("three_winding_transformer", "pk_23", [NaN]) in required_values_errors
    assert MissingValueError("three_winding_transformer", "i0", [NaN]) in required_values_errors
    assert MissingValueError("three_winding_transformer", "p0", [NaN]) in required_values_errors
    assert MissingValueError("three_winding_transformer", "winding_1", [NaN]) in required_values_errors
    assert MissingValueError("three_winding_transformer", "winding_2", [NaN]) in required_values_errors
    assert MissingValueError("three_winding_transformer", "winding_3", [NaN]) in required_values_errors
    assert MissingValueError("three_winding_transformer", "clock_12", [NaN]) in required_values_errors
    assert MissingValueError("three_winding_transformer", "clock_13", [NaN]) in required_values_errors
    assert MissingValueError("three_winding_transformer", "tap_side", [NaN]) in required_values_errors
    assert MissingValueError("three_winding_transformer", "tap_min", [NaN]) in required_values_errors
    assert MissingValueError("three_winding_transformer", "tap_max", [NaN]) in required_values_errors
    assert MissingValueError("three_winding_transformer", "tap_size", [NaN]) in required_values_errors

    assert MissingValueError("source", "id", [NaN]) in required_values_errors
    assert MissingValueError("source", "node", [NaN]) in required_values_errors
    assert MissingValueError("source", "status", [NaN]) in required_values_errors
    assert (MissingValueError("source", "u_ref", [NaN]) in required_values_errors) == pf_dependent

    assert MissingValueError("shunt", "id", [NaN]) in required_values_errors
    assert MissingValueError("shunt", "node", [NaN]) in required_values_errors
    assert MissingValueError("shunt", "status", [NaN]) in required_values_errors
    assert MissingValueError("shunt", "g1", [NaN]) in required_values_errors
    assert MissingValueError("shunt", "b1", [NaN]) in required_values_errors
    assert (MissingValueError("shunt", "g0", [NaN]) in required_values_errors) == asym_dependent
    assert (MissingValueError("shunt", "b0", [NaN]) in required_values_errors) == asym_dependent

    assert MissingValueError("sym_load", "id", [NaN]) in required_values_errors
    assert MissingValueError("sym_load", "node", [NaN]) in required_values_errors
    assert MissingValueError("sym_load", "status", [NaN]) in required_values_errors
    assert MissingValueError("sym_load", "type", [NaN]) in required_values_errors
    assert (MissingValueError("sym_load", "p_specified", [NaN]) in required_values_errors) == pf_dependent
    assert (MissingValueError("sym_load", "q_specified", [NaN]) in required_values_errors) == pf_dependent

    assert MissingValueError("sym_gen", "id", [NaN]) in required_values_errors
    assert MissingValueError("sym_gen", "node", [NaN]) in required_values_errors
    assert MissingValueError("sym_gen", "status", [NaN]) in required_values_errors
    assert MissingValueError("sym_gen", "type", [NaN]) in required_values_errors
    assert (MissingValueError("sym_gen", "p_specified", [NaN]) in required_values_errors) == pf_dependent
    assert (MissingValueError("sym_gen", "q_specified", [NaN]) in required_values_errors) == pf_dependent

    assert MissingValueError("asym_load", "id", [NaN]) in required_values_errors
    assert MissingValueError("asym_load", "node", [NaN]) in required_values_errors
    assert MissingValueError("asym_load", "status", [NaN]) in required_values_errors
    assert MissingValueError("asym_load", "type", [NaN]) in required_values_errors
    assert (MissingValueError("asym_load", "p_specified", [NaN]) in required_values_errors) == pf_dependent
    assert (MissingValueError("asym_load", "q_specified", [NaN]) in required_values_errors) == pf_dependent

    assert MissingValueError("asym_gen", "id", [NaN]) in required_values_errors
    assert MissingValueError("asym_gen", "node", [NaN]) in required_values_errors
    assert MissingValueError("asym_gen", "status", [NaN]) in required_values_errors
    assert MissingValueError("asym_gen", "type", [NaN]) in required_values_errors
    assert (MissingValueError("asym_gen", "p_specified", [NaN]) in required_values_errors) == pf_dependent
    assert (MissingValueError("asym_gen", "q_specified", [NaN]) in required_values_errors) == pf_dependent

    assert MissingValueError("sym_voltage_sensor", "id", [NaN]) in required_values_errors
    assert MissingValueError("sym_voltage_sensor", "measured_object", [NaN]) in required_values_errors
    assert (MissingValueError("sym_voltage_sensor", "u_sigma", [NaN]) in required_values_errors) == se_dependent
    assert (MissingValueError("sym_voltage_sensor", "u_measured", [NaN]) in required_values_errors) == se_dependent

    assert MissingValueError("asym_voltage_sensor", "id", [NaN]) in required_values_errors
    assert MissingValueError("asym_voltage_sensor", "measured_object", [NaN]) in required_values_errors
    assert (MissingValueError("asym_voltage_sensor", "u_sigma", [NaN]) in required_values_errors) == se_dependent
    assert (MissingValueError("asym_voltage_sensor", "u_measured", [NaN]) in required_values_errors) == se_dependent

    assert MissingValueError("sym_power_sensor", "id", [NaN]) in required_values_errors
    assert MissingValueError("sym_power_sensor", "measured_object", [NaN]) in required_values_errors
    assert MissingValueError("sym_power_sensor", "measured_terminal_type", [NaN]) in required_values_errors
    assert (MissingValueError("sym_power_sensor", "power_sigma", [NaN]) in required_values_errors) == se_dependent
    assert (MissingValueError("sym_power_sensor", "p_measured", [NaN]) in required_values_errors) == se_dependent
    assert (MissingValueError("sym_power_sensor", "q_measured", [NaN]) in required_values_errors) == se_dependent

    assert MissingValueError("asym_power_sensor", "id", [NaN]) in required_values_errors
    assert MissingValueError("asym_power_sensor", "measured_object", [NaN]) in required_values_errors
    assert MissingValueError("asym_power_sensor", "measured_terminal_type", [NaN]) in required_values_errors
    assert (MissingValueError("asym_power_sensor", "power_sigma", [NaN]) in required_values_errors) == se_dependent
    assert (MissingValueError("asym_power_sensor", "p_measured", [NaN]) in required_values_errors) == se_dependent
    assert (MissingValueError("asym_power_sensor", "q_measured", [NaN]) in required_values_errors) == se_dependent

    assert MissingValueError("fault", "id", [NaN]) in required_values_errors
    assert (MissingValueError("fault", "status", [NaN]) in required_values_errors) == sc_dependent
    assert (MissingValueError("fault", "fault_type", [NaN]) in required_values_errors) == sc_dependent


def test_validate_required_values_asym_calculation():
    line = initialize_array("input", "line", 1)
    shunt = initialize_array("input", "shunt", 1)

    data = {"line": line, "shunt": shunt}
    required_values_errors = validate_required_values(data=data, symmetric=False)

    assert MissingValueError("line", "r0", [NaN]) in required_values_errors
    assert MissingValueError("line", "x0", [NaN]) in required_values_errors
    assert MissingValueError("line", "c0", [NaN]) in required_values_errors
    assert MissingValueError("line", "tan0", [NaN]) in required_values_errors

    assert MissingValueError("shunt", "g0", [NaN]) in required_values_errors
    assert MissingValueError("shunt", "b0", [NaN]) in required_values_errors


@pytest.mark.parametrize("fault_types", product(list(FaultType), list(FaultType)))
def test_validate_fault_sc_calculation(fault_types):
    line = initialize_array("input", "line", 1)
    shunt = initialize_array("input", "shunt", 1)
    fault = initialize_array("input", "fault", 2)
    fault["fault_type"] = fault_types

    data = {"line": line, "shunt": shunt, "fault": fault}
    required_values_errors = validate_required_values(data=data, calculation_type=CalculationType.short_circuit)

    asym_sc_calculation = np.any(
        list(fault_type not in (FaultType.three_phase, FaultType.nan) for fault_type in fault_types)
    )

    assert (MissingValueError("line", "r0", [NaN]) in required_values_errors) == asym_sc_calculation
    assert (MissingValueError("line", "x0", [NaN]) in required_values_errors) == asym_sc_calculation
    assert (MissingValueError("line", "c0", [NaN]) in required_values_errors) == asym_sc_calculation
    assert (MissingValueError("line", "tan0", [NaN]) in required_values_errors) == asym_sc_calculation

    assert (MissingValueError("shunt", "g0", [NaN]) in required_values_errors) == asym_sc_calculation
    assert (MissingValueError("shunt", "b0", [NaN]) in required_values_errors) == asym_sc_calculation


def test_validate_values():
    # Create invalid nodes and lines
    node = initialize_array("input", "node", 3)
    line = initialize_array("input", "line", 3)

    # Validate nodes and lines individually
    node_errors = validate_values({"node": node})
    line_errors = validate_values({"line": line})

    # Validate nodes and lines combined
    both_errors = validate_values({"node": node, "line": line})

    # The errors should add up (in this simple case)
    assert both_errors == node_errors + line_errors


def test_validate_values__calculation_types():
    # Create invalid sensor
    sym_voltage_sensor = initialize_array("input", "sym_voltage_sensor", 3)
    all_errors = validate_values({"sym_voltage_sensor": sym_voltage_sensor})
    power_flow_errors = validate_values(
        {"sym_voltage_sensor": sym_voltage_sensor}, calculation_type=CalculationType.power_flow
    )
    state_estimation_errors = validate_values(
        {"sym_voltage_sensor": sym_voltage_sensor}, calculation_type=CalculationType.state_estimation
    )

    assert not power_flow_errors
    assert all_errors == state_estimation_errors


@pytest.mark.parametrize(
    ("sensor_type", "parameter"),
    [
        ("sym_voltage_sensor", "u_sigma"),
        ("asym_voltage_sensor", "u_sigma"),
        ("sym_power_sensor", "power_sigma"),
        ("asym_power_sensor", "power_sigma"),
    ],
)
def test_validate_values__infinite_sigmas(sensor_type, parameter):
    sensor_array = initialize_array("input", sensor_type, 3)
    sensor_array[parameter] = np.inf
    all_errors = validate_values({sensor_type: sensor_array})

    for error in all_errors:
        assert not isinstance(error, InfinityError)


@pytest.mark.parametrize(
    ("sensor_type", "values", "error_types"),
    [
        (
            "sym_power_sensor",
            [[np.nan, np.nan], [np.nan, np.nan, np.nan], [np.nan, np.nan, np.nan]],
            [InvalidIdError, NotUniqueError],
        ),
        (
            "sym_power_sensor",
            [[0.1, np.nan], [np.nan, np.nan, np.nan], [np.nan, np.nan, np.nan]],
            [InvalidIdError, NotUniqueError, MultiFieldValidationError],
        ),
        (
            "sym_power_sensor",
            [[np.nan, 0.1], [np.nan, np.nan, np.nan], [np.nan, np.nan, np.nan]],
            [InvalidIdError, NotUniqueError, MultiFieldValidationError],
        ),
        (
            "sym_power_sensor",
            [[0.1, 0.1], [np.nan, np.nan, np.nan], [np.nan, np.nan, np.nan]],
            [InvalidIdError, NotUniqueError],
        ),
        (
            "asym_power_sensor",
            [[np.nan, np.nan], [np.nan, np.nan, np.nan], [np.nan, np.nan, np.nan]],
            [InvalidIdError, NotUniqueError],
        ),
        (
            "asym_power_sensor",
            [[np.nan, np.nan], [0.1, np.nan, 0.1], [np.nan, 0.1, np.nan]],
            [InvalidIdError, NotUniqueError, MultiFieldValidationError],
        ),
        (
            "asym_power_sensor",
            [[np.nan, np.nan], [0.1, np.nan, np.nan], [np.nan, np.nan, np.nan]],
            [InvalidIdError, NotUniqueError, MultiFieldValidationError],
        ),
        (
            "asym_power_sensor",
            [[np.nan, np.nan], [np.nan, np.nan, np.nan], [0.1, np.nan, np.nan]],
            [InvalidIdError, NotUniqueError, MultiFieldValidationError],
        ),
        (
            "asym_power_sensor",
            [[np.nan, np.nan], [0.1, 0.1, 0.1], [np.nan, np.nan, np.nan]],
            [InvalidIdError, NotUniqueError, MultiFieldValidationError],
        ),
        (
            "asym_power_sensor",
            [[np.nan, np.nan], [np.nan, np.nan, np.nan], [0.1, 0.1, 0.1]],
            [InvalidIdError, NotUniqueError, MultiFieldValidationError],
        ),
        (
            "asym_power_sensor",
            [[np.nan, np.nan], [np.nan, np.nan, np.nan], [0.1, np.nan, np.nan]],
            [InvalidIdError, NotUniqueError, MultiFieldValidationError],
        ),
        (
            "asym_power_sensor",
            [[np.nan, np.nan], [0.1, np.nan, np.nan], [0.1, np.nan, np.nan]],
            [InvalidIdError, NotUniqueError, MultiFieldValidationError],
        ),
        (
            "asym_power_sensor",
            [[np.nan, np.nan], [0.1, 0.1, 0.1], [0.1, 0.1, 0.1]],
            [InvalidIdError, NotUniqueError],
        ),
    ],
)
def test_validate_values__bad_p_q_sigma(sensor_type, values, error_types):
    def arbitrary_fill(array, sensor_type, values):
        if sensor_type == "sym_power_sensor":
            array["p_sigma"] = values[0][0]
            array["q_sigma"] = values[0][1]
        else:
            array["p_sigma"][0] = values[1][0]
            array["p_sigma"][1] = values[1][1]
            array["p_sigma"][2] = values[1][2]
            array["q_sigma"][0] = values[2][0]
            array["q_sigma"][1] = values[2][1]
            array["q_sigma"][2] = values[2][2]
        array["id"] = [123, 234, 345]

    sensor_array = initialize_array("input", sensor_type, 3)
    arbitrary_fill(sensor_array, sensor_type, values)
    all_errors = validate_values({sensor_type: sensor_array})

    for error in all_errors:
        assert any(isinstance(error, error_type) for error_type in error_types)
        assert set(error.ids).issubset(set(sensor_array["id"]))


@pytest.mark.parametrize(
    ("values", "error_types"),
    [
        ([[np.nan, np.nan], [[np.nan, np.nan, np.nan], [np.nan, np.nan, np.nan]]], [InvalidIdError]),
        (
            [[0.1, np.nan], [[np.nan, np.nan, np.nan], [np.nan, np.nan, np.nan]]],
            [InvalidIdError, MultiFieldValidationError],
        ),
        (
            [[np.nan, np.nan], [[np.nan, 0.1, np.nan], [np.nan, np.nan, np.nan]]],
            [InvalidIdError, MultiFieldValidationError],
        ),
        (
            [[np.nan, np.nan], [[np.nan, 0.1, np.nan], [np.nan, 0.1, np.nan]]],
            [InvalidIdError, MultiFieldValidationError],
        ),
        (
            [[0.1, 0.1], [[np.nan, np.nan, np.nan], [np.nan, np.nan, np.nan]]],
            [InvalidIdError, MultiFieldValidationError],
        ),
        ([[0.1, 0.1], [[np.nan, np.nan, np.nan], [np.nan, np.nan, np.nan]]], [InvalidIdError]),
        ([[np.nan, np.nan], [[0.1, 0.1, 0.1], [0.1, 0.1, 0.1]]], [InvalidIdError]),
        ([[0.1, 0.1], [[0.1, 0.1, 0.1], [0.1, 0.1, 0.1]]], [InvalidIdError]),
    ],
)
def test_validate_values__bad_p_q_sigma_both_components(values, error_types):
    def two_component_data(values):
        node = initialize_array("input", "node", 1)
        node["id"] = 123
        sym_power_sensor = initialize_array("input", "sym_power_sensor", 1)
        sym_power_sensor["p_sigma"] = values[0][0]
        sym_power_sensor["q_sigma"] = values[0][1]
        sym_power_sensor["id"] = 456
        asym_power_sensor = initialize_array("input", "asym_power_sensor", 1)
        asym_power_sensor["p_measured"] = values[1][0]
        asym_power_sensor["q_measured"] = values[1][1]
        asym_power_sensor["id"] = 789

        return {
            "node": node,
            "sym_power_sensor": sym_power_sensor,
            "asym_power_sensor": asym_power_sensor,
        }

    data = two_component_data(values)
    all_errors = validate_values(data)
    for error in all_errors:
        assert any(isinstance(error, error_type) for error_type in error_types)
        assert (data[error.component]["id"] == error.ids).all()


def test_validate_values__bad_p_q_sigma_single_component_twice():
    def single_component_twice_data():
        node = initialize_array("input", "node", 1)
        node["id"] = 123
        sym_power_sensor = initialize_array("input", "sym_power_sensor", 2)
        sym_power_sensor["p_sigma"] = [np.nan, 0.1]
        sym_power_sensor["q_sigma"] = [np.nan, np.nan]
        sym_power_sensor["id"] = [456, 789]

        return {
            "node": node,
            "sym_power_sensor": sym_power_sensor,
        }

    data = single_component_twice_data()
    all_errors = validate_values(data)
    for error in all_errors:
        assert any(isinstance(error, error_type) for error_type in [InvalidIdError, MultiFieldValidationError])
        if isinstance(error, MultiFieldValidationError):
            assert error.ids[0] == 789


@pytest.mark.parametrize("measured_terminal_type", MeasuredTerminalType)
@patch("power_grid_model.validation.validation.validate_base", new=MagicMock())
@patch("power_grid_model.validation.validation.all_greater_than_zero", new=MagicMock())
@patch("power_grid_model.validation.validation.all_valid_enum_values", new=MagicMock())
@patch("power_grid_model.validation.validation.all_valid_ids")
def test_validate_generic_power_sensor__all_terminal_types(
    all_valid_ids: MagicMock, measured_terminal_type: MeasuredTerminalType
):
    # Act
    validate_generic_power_sensor(data={}, component="")

    # Assert
    all_valid_ids.assert_any_call(
        ANY, ANY, field=ANY, ref_components=ANY, measured_terminal_type=measured_terminal_type
    )


@pytest.mark.parametrize(
    ("ref_component", "measured_terminal_type"),
    [
        (["line", "transformer"], MeasuredTerminalType.branch_from),
        (["line", "transformer"], MeasuredTerminalType.branch_to),
        ("source", MeasuredTerminalType.source),
        ("shunt", MeasuredTerminalType.shunt),
        (["sym_load", "asym_load"], MeasuredTerminalType.load),
        (["sym_gen", "asym_gen"], MeasuredTerminalType.generator),
        ("three_winding_transformer", MeasuredTerminalType.branch3_1),
        ("three_winding_transformer", MeasuredTerminalType.branch3_2),
        ("three_winding_transformer", MeasuredTerminalType.branch3_3),
        ("node", MeasuredTerminalType.node),
    ],
)
@patch("power_grid_model.validation.validation.validate_base", new=MagicMock())
@patch("power_grid_model.validation.validation.all_greater_than_zero", new=MagicMock())
@patch("power_grid_model.validation.validation.all_valid_enum_values", new=MagicMock())
@patch("power_grid_model.validation.validation.all_valid_ids")
def test_validate_generic_power_sensor__terminal_types(
    all_valid_ids: MagicMock, ref_component: Union[str, List[str]], measured_terminal_type: MeasuredTerminalType
):
    # Act
    validate_generic_power_sensor(data={}, component="")

    # Assert
    all_valid_ids.assert_any_call(
        ANY, ANY, field=ANY, ref_components=ref_component, measured_terminal_type=measured_terminal_type
    )


def test_power_sigma_or_p_q_sigma():
    # node
    node = initialize_array("input", "node", 2)
    node["id"] = np.array([0, 3])
    node["u_rated"] = [10.5e3, 10.5e3]

    # line
    line = initialize_array("input", "line", 1)
    line["id"] = [2]
    line["from_node"] = [0]
    line["to_node"] = [3]
    line["from_status"] = [1]
    line["to_status"] = [1]
    line["r1"] = [0.001]
    line["x1"] = [0.02]
    line["c1"] = [0.0]
    line["tan1"] = [0.0]
    line["i_n"] = [1000.0]

    # load
    sym_load = initialize_array("input", "sym_load", 2)
    sym_load["id"] = [4, 9]
    sym_load["node"] = [3, 0]
    sym_load["status"] = [1, 1]
    sym_load["type"] = [LoadGenType.const_power, LoadGenType.const_power]
    sym_load["p_specified"] = [1e6, 1e6]
    sym_load["q_specified"] = [-1e6, -1e6]

    # source
    source = initialize_array("input", "source", 1)
    source["id"] = [1]
    source["node"] = [0]
    source["status"] = [1]
    source["u_ref"] = [1.0]

    # voltage sensor
    voltage_sensor = initialize_array("input", "sym_voltage_sensor", 1)
    voltage_sensor["id"] = 5
    voltage_sensor["measured_object"] = 0
    voltage_sensor["u_sigma"] = [100.0]
    voltage_sensor["u_measured"] = [10.5e3]

    # power sensor
    sym_power_sensor = initialize_array("input", "sym_power_sensor", 3)
    sym_power_sensor["id"] = [6, 7, 8]
    sym_power_sensor["measured_object"] = [2, 4, 9]
    sym_power_sensor["measured_terminal_type"] = [
        MeasuredTerminalType.branch_from,
        MeasuredTerminalType.load,
        MeasuredTerminalType.load,
    ]
    sym_power_sensor["p_measured"] = [1e6, -1e6, -1e6]
    sym_power_sensor["q_measured"] = [1e6, -1e6, -1e6]
    sym_power_sensor["power_sigma"] = [np.nan, 1e9, 1e9]
    sym_power_sensor["p_sigma"] = [1e4, np.nan, 1e4]
    sym_power_sensor["q_sigma"] = [1e9, np.nan, 1e9]

    # all
    input_data = {
        "node": node,
        "line": line,
        "sym_load": sym_load,
        "source": source,
        "sym_voltage_sensor": voltage_sensor,
        "sym_power_sensor": sym_power_sensor,
    }

    assert_valid_input_data(input_data=input_data, calculation_type=CalculationType.state_estimation)


<<<<<<< HEAD
def test_all_default_values():
    """
    Initialize all components that have attributes that have default values, without setting values for
    those attributes.
    """
    node = initialize_array("input", "node", 3)
    node["id"] = [0, 1, 2]
    node["u_rated"] = [50.0e3, 20.0e3, 10.5e3]

    source = initialize_array("input", "source", 1)
    source["id"] = [3]
    source["node"] = [2]
    source["status"] = [1]
    source["u_ref"] = [1.0]

    transformer = initialize_array("input", "transformer", 1)
    transformer["id"] = [4]
    transformer["from_node"] = [0]
    transformer["to_node"] = [2]
    transformer["from_status"] = [1]
    transformer["to_status"] = [1]
    transformer["u1"] = [50e3]
    transformer["u2"] = [10.5e3]
    transformer["sn"] = [1e5]
    transformer["uk"] = [0.1]
    transformer["pk"] = [1e3]
    transformer["i0"] = [1.0e-6]
    transformer["p0"] = [0.1]
    transformer["winding_from"] = [2]
    transformer["winding_to"] = [1]
    transformer["clock"] = [5]
    transformer["tap_side"] = [0]
    transformer["tap_min"] = [-11]
    transformer["tap_max"] = [9]
    transformer["tap_size"] = [100]

    three_winding_transformer = initialize_array("input", "three_winding_transformer", 1)
    three_winding_transformer["id"] = [6]
    three_winding_transformer["node_1"] = [0]
    three_winding_transformer["node_2"] = [1]
    three_winding_transformer["node_3"] = [2]
    three_winding_transformer["status_1"] = [1]
    three_winding_transformer["status_2"] = [1]
    three_winding_transformer["status_3"] = [1]
    three_winding_transformer["u1"] = [50.0e3]
    three_winding_transformer["u2"] = [20.0e3]
    three_winding_transformer["u3"] = [10.5e3]
    three_winding_transformer["sn_1"] = [1e5]
    three_winding_transformer["sn_2"] = [1e5]
    three_winding_transformer["sn_3"] = [1e5]
    three_winding_transformer["uk_12"] = [0.09]
    three_winding_transformer["uk_13"] = [0.06]
    three_winding_transformer["uk_23"] = [0.06]
    three_winding_transformer["pk_12"] = [1e3]
    three_winding_transformer["pk_13"] = [1e3]
    three_winding_transformer["pk_23"] = [1e3]
    three_winding_transformer["i0"] = [0]
    three_winding_transformer["p0"] = [0]
    three_winding_transformer["winding_1"] = [2]
    three_winding_transformer["winding_2"] = [1]
    three_winding_transformer["winding_3"] = [1]
    three_winding_transformer["clock_12"] = [5]
    three_winding_transformer["clock_13"] = [5]
    three_winding_transformer["tap_side"] = [0]
    three_winding_transformer["tap_min"] = [-10]
    three_winding_transformer["tap_max"] = [10]
    three_winding_transformer["tap_size"] = [1380]

    fault = initialize_array("input", "fault", 1)
    fault["id"] = [5]
    fault["status"] = [1]
    fault["fault_object"] = [0]

    input_data = {
        "node": node,
        "transformer": transformer,
        "three_winding_transformer": three_winding_transformer,
        "source": source,
        "fault": fault,
    }

    assert_valid_input_data(input_data=input_data, calculation_type=CalculationType.power_flow)
=======
@patch("power_grid_model.validation.validation.validate_transformer", new=MagicMock(return_value=[]))
@patch("power_grid_model.validation.validation.validate_three_winding_transformer", new=MagicMock(return_value=[]))
def test_validate_values__tap_regulator_control_side():
    # Create valid transformer
    transformer = initialize_array("input", "transformer", 4)
    transformer["id"] = [0, 1, 2, 3]
    transformer["tap_side"] = [BranchSide.from_side, BranchSide.from_side, BranchSide.from_side, BranchSide.from_side]

    # Create valid three winding transformer
    three_winding_transformer = initialize_array("input", "three_winding_transformer", 3)
    three_winding_transformer["id"] = [4, 5, 6]
    three_winding_transformer["tap_side"] = [Branch3Side.side_1, Branch3Side.side_1, Branch3Side.side_1]

    # Create invalid regulator
    transformer_tap_regulator = initialize_array("input", "transformer_tap_regulator", 7)
    transformer_tap_regulator["id"] = np.arange(7, 14)
    transformer_tap_regulator["status"] = 1
    transformer_tap_regulator["regulated_object"] = np.arange(7)
    transformer_tap_regulator["control_side"] = [
        BranchSide.to_side,  # OK
        BranchSide.from_side,  # control side is same as tap side (unsupported)
        Branch3Side.side_3,  # branch3 provided but it is a 2-winding transformer (invalid)
        10,  # control side entirely out of range (invalid)
        Branch3Side.side_3,  # OK
        Branch3Side.side_1,  # control side is same as tap side (unsupported)
        10,  # control side entirely out of range (invalid)
    ]

    input_data = {
        "transformer": transformer,
        "three_winding_transformer": three_winding_transformer,
        "transformer_tap_regulator": transformer_tap_regulator,
    }
    all_errors = validate_values(input_data)
    power_flow_errors = validate_values(input_data, calculation_type=CalculationType.power_flow)
    state_estimation_errors = validate_values(input_data, calculation_type=CalculationType.state_estimation)

    assert power_flow_errors == all_errors
    assert not state_estimation_errors

    assert len(all_errors) == 4
    assert (
        InvalidEnumValueError("transformer_tap_regulator", "control_side", [10, 13], [BranchSide, Branch3Side])
        in all_errors
    )
    assert (
        InvalidAssociatedEnumValueError(
            "transformer_tap_regulator",
            ["control_side", "regulated_object"],
            [9, 10],
            [BranchSide],
        )
        in all_errors
    )
    assert (
        InvalidAssociatedEnumValueError(
            "transformer_tap_regulator",
            ["control_side", "regulated_object"],
            [13],
            [Branch3Side],
        )
        in all_errors
    )
    assert (
        UnsupportedTransformerRegulationError(
            "transformer_tap_regulator",
            ["control_side", "regulated_object"],
            [8, 12],
        )
        in all_errors
    )
>>>>>>> f3001575
<|MERGE_RESOLUTION|>--- conflicted
+++ resolved
@@ -720,7 +720,6 @@
     assert_valid_input_data(input_data=input_data, calculation_type=CalculationType.state_estimation)
 
 
-<<<<<<< HEAD
 def test_all_default_values():
     """
     Initialize all components that have attributes that have default values, without setting values for
@@ -803,7 +802,8 @@
     }
 
     assert_valid_input_data(input_data=input_data, calculation_type=CalculationType.power_flow)
-=======
+
+
 @patch("power_grid_model.validation.validation.validate_transformer", new=MagicMock(return_value=[]))
 @patch("power_grid_model.validation.validation.validate_three_winding_transformer", new=MagicMock(return_value=[]))
 def test_validate_values__tap_regulator_control_side():
@@ -874,5 +874,4 @@
             [8, 12],
         )
         in all_errors
-    )
->>>>>>> f3001575
+    )