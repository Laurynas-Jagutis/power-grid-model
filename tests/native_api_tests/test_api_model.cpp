--- conflicted
+++ resolved
@@ -317,36 +317,22 @@
 
     SUBCASE("Input error handling") {
         SUBCASE("Construction error") {
-<<<<<<< HEAD
-            load_id = 0;
-            load_buffer.set_value(PGM_def_input_sym_load_id, &load_id, -1);
-            source_update_id = 1;
-            source_update_buffer.set_value(PGM_def_update_source_id, &source_update_id, 0, -1);
-
-=======
             ID const bad_load_id = 0;
             ID const good_source_update_id = 1;
             load_buffer.set_value(PGM_def_input_sym_load_id, &bad_load_id, -1);
             source_update_buffer.set_value(PGM_def_update_source_id, &good_source_update_id, 0, -1);
->>>>>>> d9ab2d4b
+
             auto const wrong_model_lambda = [&input_dataset]() { Model const wrong_model{50.0, input_dataset}; };
 
             check_throws_with(wrong_model_lambda, PGM_regular_error, "Conflicting id detected:"s);
         }
 
         SUBCASE("Update error") {
-<<<<<<< HEAD
-            load_id = 2;
-            load_buffer.set_value(PGM_def_input_sym_load_id, &load_id, -1);
-            source_update_id = 99;
-            source_update_buffer.set_value(PGM_def_update_source_id, &source_update_id, 0, -1);
-
-=======
             ID const good_load_id = 2;
             ID const bad_source_update_id = 99;
             load_buffer.set_value(PGM_def_input_sym_load_id, &good_load_id, -1);
             source_update_buffer.set_value(PGM_def_update_source_id, &bad_source_update_id, 0, -1);
->>>>>>> d9ab2d4b
+
             auto const bad_update_lambda = [&model, &single_update_dataset]() { model.update(single_update_dataset); };
 
             check_throws_with(bad_update_lambda, PGM_regular_error, "The id cannot be found:"s);
