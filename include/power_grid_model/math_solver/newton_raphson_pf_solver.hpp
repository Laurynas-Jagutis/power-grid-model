--- conflicted
+++ resolved
@@ -152,12 +152,8 @@
 #include "../three_phase_tensor.hpp"
 #include "../timer.hpp"
 #include "block_matrix.hpp"
-<<<<<<< HEAD
+#include "iterative_pf_solver.hpp"
 #include "sparse_lu_solver.hpp"
-=======
-#include "bsr_solver.hpp"
-#include "iterative_pf_solver.hpp"
->>>>>>> 0bc7692b
 #include "y_bus.hpp"
 
 namespace power_grid_model {
@@ -228,23 +224,10 @@
 // solver
 template <bool sym>
 class NewtonRaphsonPFSolver : public IterativePFSolver<sym, NewtonRaphsonPFSolver<sym>> {
-   private:
-    // block size 2 for symmetric, 6 for asym
-    static constexpr Idx bsr_block_size_ = sym ? 2 : 6;
-
    public:
     NewtonRaphsonPFSolver(YBus<sym> const& y_bus, std::shared_ptr<MathModelTopology const> const& topo_ptr)
-<<<<<<< HEAD
-        : n_bus_{y_bus.size()},
-          phase_shift_{topo_ptr, &topo_ptr->phase_shift},
-          load_gen_bus_indptr_{topo_ptr, &topo_ptr->load_gen_bus_indptr},
-          source_bus_indptr_{topo_ptr, &topo_ptr->source_bus_indptr},
-          load_gen_type_{topo_ptr, &topo_ptr->load_gen_type},
+        : IterativePFSolver<sym, NewtonRaphsonPFSolver>{y_bus, topo_ptr},
           data_jac_(y_bus.nnz_lu()),
-=======
-        : IterativePFSolver<sym, NewtonRaphsonPFSolver>{y_bus, topo_ptr},
-          data_jac_(y_bus.nnz()),
->>>>>>> 0bc7692b
           x_(y_bus.size()),
           del_x_pq_(y_bus.size()),
           sparse_solver_{y_bus.shared_indptr_lu(), y_bus.shared_indices_lu(), y_bus.shared_diag_lu()},
@@ -253,74 +236,10 @@
 
     // Initilize the unknown variable in polar form
     void initialize_derived_solver(YBus<sym> const&, MathOutput<sym> const& output) {
-        // assign u_ref as flat start
+        // get magnitude and angle of start voltage
         for (Idx i = 0; i != this->n_bus_; ++i) {
-            // consider phase shift
-<<<<<<< HEAD
-            output.u[i] = ComplexValue<sym>{u_ref * std::exp(1.0i * phase_shift[i])};
             x_[i].v() = cabs(output.u[i]);
             x_[i].theta() = arg(output.u[i]);
-        }
-        sub_timer.stop();
-
-        // start calculation
-        // iteration
-        Idx num_iter = 0;
-        while (max_dev > err_tol) {
-            if (num_iter++ == max_iter) {
-                throw IterationDiverge{max_iter, max_dev, err_tol};
-            }
-            sub_timer = Timer(calculation_info, 2222, "Calculate jacobian and rhs");
-            calculate_jacobian_and_deviation(y_bus, input, output.u);
-            sub_timer = Timer(calculation_info, 2223, "Solve sparse linear equation");
-            sparse_solver_.solve(data_jac_, perm_, del_x_pq_, del_x_pq_);
-            sub_timer = Timer(calculation_info, 2224, "Iterate unknown");
-            max_dev = iterate_unknown(output.u);
-            sub_timer.stop();
-        }
-
-        // calculate math result
-        sub_timer = Timer(calculation_info, 2225, "Calculate Math Result");
-        calculate_result(y_bus, input, output);
-
-        // Manually stop timers to avoid "Max number of iterations" to be included in the timing.
-        sub_timer.stop();
-        main_timer.stop();
-
-        const auto key = Timer::make_key(2226, "Max number of iterations");
-        calculation_info[key] = std::max(calculation_info[key], (double)num_iter);
-
-        return output;
-    }
-
-   private:
-    Idx n_bus_;
-    // shared topo data
-    std::shared_ptr<DoubleVector const> phase_shift_;
-    std::shared_ptr<IdxVector const> load_gen_bus_indptr_;
-    std::shared_ptr<IdxVector const> source_bus_indptr_;
-    std::shared_ptr<std::vector<LoadGenType> const> load_gen_type_;
-    // data for jacobian
-    std::vector<PFJacBlock<sym>> data_jac_;
-    // calculation data
-    std::vector<PolarPhasor<sym>> x_;  // unknown
-    // this stores in different steps
-    // 1. negative power injection: - p/q_calculated
-    // 2. power unbalance: p/q_specified - p/q_calculated
-    // 3. unknown iterative
-    std::vector<ComplexPower<sym>> del_x_pq_;
-    SparseLUSolver<PFJacBlock<sym>, ComplexPower<sym>, PolarPhasor<sym>> sparse_solver_;
-    // permutation array
-    typename SparseLUSolver<PFJacBlock<sym>, ComplexPower<sym>, PolarPhasor<sym>>::BlockPermArray perm_;
-
-    void calculate_jacobian_and_deviation(YBus<sym> const& y_bus, PowerFlowInput<sym> const& input,
-                                          ComplexValueVector<sym> const& u) {
-        IdxVector const& load_gen_bus_indptr = *load_gen_bus_indptr_;
-        IdxVector const& source_bus_indptr = *source_bus_indptr_;
-        std::vector<LoadGenType> const& load_gen_type = *load_gen_type_;
-=======
-            x_[i].v = cabs(output.u[i]);
-            x_[i].theta = arg(output.u[i]);
         }
     }
 
@@ -330,7 +249,6 @@
         IdxVector const& load_gen_bus_indptr = *this->load_gen_bus_indptr_;
         IdxVector const& source_bus_indptr = *this->source_bus_indptr_;
         std::vector<LoadGenType> const& load_gen_type = *this->load_gen_type_;
->>>>>>> 0bc7692b
         ComplexTensorVector<sym> const& ydata = y_bus.admittance();
         IdxVector const& indptr = y_bus.row_indptr_lu();
         IdxVector const& indices = y_bus.col_indices_lu();
@@ -445,7 +363,7 @@
 
     // Solve the linear Equations
     void solve_matrix() {
-        bsr_solver_.solve(data_jac_.data(), del_pq_.data(), del_x_.data());
+        sparse_solver_.solve(data_jac_, perm_, del_x_pq_, del_x_pq_);
     }
 
     // Get maximum deviation among all bus voltages
@@ -456,13 +374,8 @@
             // angle
             x_[i].theta() += del_x_pq_[i].theta();
             // magnitude
-<<<<<<< HEAD
             x_[i].v() += x_[i].v() * del_x_pq_[i].v();
-            // temperary complex phasor
-=======
-            x_[i].v += x_[i].v * del_x_[i].v;
             // temporary complex phasor
->>>>>>> 0bc7692b
             // U = V * exp(1i*theta)
             ComplexValue<sym> const& u_tmp = x_[i].v() * exp(1.0i * x_[i].theta());
             // get dev of last iteration, get max
@@ -474,62 +387,19 @@
         return max_dev;
     }
 
-<<<<<<< HEAD
-    void calculate_result(YBus<sym> const& y_bus, PowerFlowInput<sym> const& input, MathOutput<sym>& output) {
-        // call y bus
-        output.branch = y_bus.calculate_branch_flow(output.u);
-        output.shunt = y_bus.calculate_shunt_flow(output.u);
-
-        // prepare source and load gen
-        output.source.resize(source_bus_indptr_->back());
-        output.load_gen.resize(load_gen_bus_indptr_->back());
-        // loop all bus
-        for (Idx bus = 0; bus != n_bus_; ++bus) {
-            // source
-            for (Idx source = (*source_bus_indptr_)[bus]; source != (*source_bus_indptr_)[bus + 1]; ++source) {
-                ComplexValue<sym> const u_ref{input.source[source]};
-                ComplexTensor<sym> const y_ref = y_bus.math_model_param().source_param[source];
-                output.source[source].i = dot(y_ref, u_ref - output.u[bus]);
-                output.source[source].s = output.u[bus] * conj(output.source[source].i);
-            }
-
-            // load_gen
-            for (Idx load_gen = (*load_gen_bus_indptr_)[bus]; load_gen != (*load_gen_bus_indptr_)[bus + 1];
-                 ++load_gen) {
-                LoadGenType const type = (*load_gen_type_)[load_gen];
-                switch (type) {
-                    case LoadGenType::const_pq:
-                        // always same power
-                        output.load_gen[load_gen].s = input.s_injection[load_gen];
-                        break;
-                    case LoadGenType::const_y:
-                        // power is quadratic relation to voltage
-                        output.load_gen[load_gen].s = input.s_injection[load_gen] * x_[bus].v() * x_[bus].v();
-                        break;
-                    case LoadGenType::const_i:
-                        // power is linear relation to voltage
-                        output.load_gen[load_gen].s = input.s_injection[load_gen] * x_[bus].v();
-                        break;
-                    default:
-                        throw MissingCaseForEnumError("Power injection", type);
-                }
-                output.load_gen[load_gen].i = conj(output.load_gen[load_gen].s / output.u[bus]);
-            }
-        }
-    }
-=======
    private:
     // data for jacobian
     std::vector<PFJacBlock<sym>> data_jac_;
     // calculation data
-    std::vector<PolarPhasor<sym>> x_;      // unknown
-    std::vector<PolarPhasor<sym>> del_x_;  // unknown iterative
+    std::vector<PolarPhasor<sym>> x_;  // unknown
     // this stores in different steps
     // 1. negative power injection: - p/q_calculated
     // 2. power unbalance: p/q_specified - p/q_calculated
-    std::vector<ComplexPower<sym>> del_pq_;
-    BSRSolver<double> bsr_solver_;
->>>>>>> 0bc7692b
+    // 3. unknown iterative
+    std::vector<ComplexPower<sym>> del_x_pq_;
+    SparseLUSolver<PFJacBlock<sym>, ComplexPower<sym>, PolarPhasor<sym>> sparse_solver_;
+    // permutation array
+    typename SparseLUSolver<PFJacBlock<sym>, ComplexPower<sym>, PolarPhasor<sym>>::BlockPermArray perm_;
 
     static PFJacBlock<sym> calculate_hnml(ComplexTensor<sym> const& yij, ComplexValue<sym> const& ui,
                                           ComplexValue<sym> const& uj) {
