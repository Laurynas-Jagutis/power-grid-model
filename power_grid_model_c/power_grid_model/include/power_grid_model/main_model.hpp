--- conflicted
+++ resolved
@@ -91,12 +91,11 @@
 
     struct permanent_update_t : std::false_type {};
 
-<<<<<<< HEAD
     struct OptmizationOptions {
         OptimizerType optimizer_type{OptimizerType::no_optimization};
         OptimizerStrategy optimizer_strategy{OptimizerStrategy::any};
     };
-=======
+
     struct Options {
         static constexpr Idx sequential = -1;
 
@@ -107,7 +106,6 @@
         ShortCircuitVoltageScaling short_circuit_voltage_scaling{ShortCircuitVoltageScaling::maximum};
     };
 
->>>>>>> ca90bbde
     // constructor with data
     explicit MainModelImpl(double system_frequency, ConstDataset const& input_data, Idx pos = 0)
         : system_frequency_{system_frequency} {
@@ -680,27 +678,18 @@
             });
     }
 
-<<<<<<< HEAD
+    template <symmetry_tag sym> auto calculate_power_flow(Options const& options) {
+        const OptmizationOptions default_opt_options;
+        return calculate_power_flow<sym>(options, default_opt_options);
+    }
+
     template <symmetry_tag sym>
-    auto calculate_power_flow(double err_tol, Idx max_iter, CalculationMethod calculation_method) {
-        const OptmizationOptions default_opt_options;
-        return calculate_power_flow<sym>(err_tol, max_iter, calculation_method, default_opt_options);
-    }
-
-    template <symmetry_tag sym>
-    auto calculate_power_flow(double err_tol, Idx max_iter, CalculationMethod calculation_method,
+    auto calculate_power_flow(Options const& options,
                               OptmizationOptions const& opt_options) {
         auto result_pf =
             optimizer::get_optimizer<MainModelState, ConstDataset>(
                 opt_options.optimizer_type, opt_options.optimizer_strategy,
-                calculate_power_flow_<sym>(err_tol, max_iter),
-=======
-    template <symmetry_tag sym> auto calculate_power_flow(Options const& options) {
-        auto result_pf =
-            optimizer::get_optimizer<MainModelState, ConstDataset>(
-                OptimizerType::no_optimization, OptimizerStrategy::any,
                 calculate_power_flow_<sym>(options.err_tol, options.max_iter),
->>>>>>> ca90bbde
                 [this](ConstDataset update_data) { this->update_component<permanent_update_t>(update_data); })
                 ->optimize(state_, options.calculation_method);
         return MathOutput<SolverOutput<sym>>{.solver_output = std::move(result_pf), .optimizer_output = {}};
