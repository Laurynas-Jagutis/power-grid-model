// SPDX-FileCopyrightText: 2022 Contributors to the Power Grid Model project <dynamic.grid.calculation@alliander.com>
//
// SPDX-License-Identifier: MPL-2.0

#pragma once
#ifndef POWER_GRID_MODEL_MAIN_MODEL_HPP
#define POWER_GRID_MODEL_MAIN_MODEL_HPP

// main model class

// main include
#include "calculation_parameters.hpp"
#include "container.hpp"
#include "exception.hpp"
#include "power_grid_model.hpp"
#include "timer.hpp"
#include "topology.hpp"

// component include
#include "all_components.hpp"
#include "auxiliary/dataset.hpp"
#include "auxiliary/input.hpp"
#include "auxiliary/output.hpp"

// math model include
#include "math_solver/math_solver.hpp"

// main model implementation
#include "main_core/calculation_info.hpp"
#include "main_core/input.hpp"
#include "main_core/output.hpp"
#include "main_core/topology.hpp"
#include "main_core/update.hpp"

// threading
#include <thread>

namespace power_grid_model {

// main model implementation template
template <class T, class U> class MainModelImpl;

template <class... ExtraRetrievableType, class... ComponentType>
class MainModelImpl<ExtraRetrievableTypes<ExtraRetrievableType...>, ComponentList<ComponentType...>> {
  private:
    // internal type traits
    // container class
    using ComponentContainer = Container<ExtraRetrievableTypes<ExtraRetrievableType...>, ComponentType...>;
    using MainModelState = main_core::MainModelState<ComponentContainer>;

    // trait on type list
    // struct of entry
    // name of the component, and the index in the list
    struct ComponentEntry {
        char const* name;
        size_t index;
    };

    template <class T, class U> struct component_list_generator_impl;
    template <class... C, size_t... index>
    struct component_list_generator_impl<ComponentList<C...>, std::index_sequence<index...>> {
        using AllTypes = ComponentList<C...>;
        static constexpr std::array component_index_map{ComponentEntry{C::name, index}...};
        static constexpr size_t n_types = sizeof...(C);

        static size_t find_index(std::string const& name) {
            auto const found = std::find_if(component_index_map.cbegin(), component_index_map.cend(),
                                            [&name](auto x) { return x == name; });
            assert(found != component_index_map.cend());
            return found->index;
        }
    };
    using AllComponents = component_list_generator_impl<ComponentList<ComponentType...>,
                                                        std::make_index_sequence<sizeof...(ComponentType)>>;
    static constexpr size_t n_types = AllComponents::n_types;

    // function pointer definition
    using InputFunc = void (*)(MainModelImpl& x, DataPointer<true> const& data_ptr, Idx position);
    using UpdateFunc = void (*)(MainModelImpl& x, DataPointer<true> const& data_ptr, Idx position,
                                std::vector<Idx2D> const& sequence_idx);
    template <math_output_type MathOutputType>
    using OutputFunc = void (*)(MainModelImpl& x, std::vector<MathOutputType> const& math_output,
                                DataPointer<false> const& data_ptr, Idx position);
    using CheckUpdateFunc = bool (*)(ConstDataPointer const& component_update);
    using GetSeqIdxFunc = std::vector<Idx2D> (*)(MainModelImpl const& x, ConstDataPointer const& component_update);
    using GetIndexerFunc = void (*)(MainModelImpl const& x, ID const* id_begin, Idx size, Idx* indexer_begin);

    static constexpr Idx ignore_output{-1};

  public:
    struct cached_update_t : std::true_type {};

    struct permanent_update_t : std::false_type {};

    // constructor with data
    explicit MainModelImpl(double system_frequency, ConstDataset const& input_data, Idx pos = 0)
        : system_frequency_{system_frequency} {
        static constexpr std::array<InputFunc, n_types> add{
            [](MainModelImpl& model, DataPointer<true> const& data_ptr, Idx position) {
                auto const [begin, end] = data_ptr.get_iterators<typename ComponentType::InputType>(position);
                model.add_component<ComponentType>(begin, end);
            }...};
        for (ComponentEntry const& entry : AllComponents::component_index_map) {
            auto const found = input_data.find(entry.name);
            // skip if component does not exist
            if (found == input_data.cend()) {
                continue;
            }
            // add
            add[entry.index](*this, found->second, pos);
        }
        set_construction_complete();
    }

    // constructor with only frequency
    explicit MainModelImpl(double system_frequency) : system_frequency_{system_frequency} {}

    // get number
    template <class CompType> Idx component_count() const {
        assert(construction_complete_);
        return state_.components.template size<CompType>();
    }

    // all component count
    std::map<std::string, Idx> all_component_count() const {
        std::map<std::string, Idx> map;
        static constexpr std::array counter{&MainModelImpl::component_count<ComponentType>...};
        for (ComponentEntry const& entry : AllComponents::component_index_map) {
            Idx const size = std::invoke(counter[entry.index], this);
            if (size > 0) {
                map[entry.name] = size;
            }
        }
        return map;
    }

    // helper function to add vectors of components
    template <class CompType> void add_component(std::vector<typename CompType::InputType> const& components) {
        add_component<CompType>(components.cbegin(), components.cend());
    }

    // template to construct components
    // using forward interators
    // different selection based on component type
    template <std::derived_from<Base> CompType, std::forward_iterator ForwardIterator>
    void add_component(ForwardIterator begin, ForwardIterator end) {
        assert(!construction_complete_);
        main_core::add_component<CompType>(state_, begin, end, system_frequency_);
    }

    // template to update components
    // using forward interators
    // different selection based on component type
    // if sequence_idx is given, it will be used to load the object instead of using IDs via hash map.
    template <class CompType, class CacheType, std::forward_iterator ForwardIterator>
    void update_component(ForwardIterator begin, ForwardIterator end, std::vector<Idx2D> const& sequence_idx = {}) {
        assert(construction_complete_);

        UpdateChange const changed = main_core::update_component<CompType, CacheType>(state_, begin, end, sequence_idx);

        // update, get changed variable
        update_state(changed);
        if constexpr (CacheType::value) {
            cached_state_changes_ = cached_state_changes_ || changed;
        }
    }

    // helper function to update vectors of components
    template <class CompType, class CacheType>
    void update_component(std::vector<typename CompType::UpdateType> const& components) {
        update_component<CompType, CacheType>(components.cbegin(), components.cend());
    }

    // update all components
    template <class CacheType>
    void update_component(ConstDataset const& update_data, Idx pos = 0,
                          std::map<std::string, std::vector<Idx2D>, std::less<>> const& sequence_idx_map = {}) {
        static constexpr std::array<UpdateFunc, n_types> update{[](MainModelImpl& model,
                                                                   DataPointer<true> const& data_ptr, Idx position,
                                                                   std::vector<Idx2D> const& sequence_idx) {
            auto const [begin, end] = data_ptr.get_iterators<typename ComponentType::UpdateType>(position);
            model.update_component<ComponentType, CacheType>(begin, end, sequence_idx);
        }...};
        for (ComponentEntry const& entry : AllComponents::component_index_map) {
            auto const found = update_data.find(entry.name);
            // skip if component does not exist
            if (found == update_data.cend()) {
                continue;
            }
            // try to find sequence idx
            auto const found_seq = sequence_idx_map.find(entry.name);
            if (found_seq == sequence_idx_map.cend()) {
                // if not found sequence, update using IDs
                update[entry.index](*this, found->second, pos, {});
            } else {
                // else update using pre-cached sequence number
                update[entry.index](*this, found->second, pos, found_seq->second);
            }
        }
    }

    // restore the initial values of all components
    void restore_components() {
        state_.components.restore_values();

        update_state(cached_state_changes_);
        cached_state_changes_ = {};
    }

    // set complete construction
    // initialize internal arrays
    void set_construction_complete() {
        assert(!construction_complete_);
#ifndef NDEBUG
        // set construction_complete for debug assertions
        construction_complete_ = true;
#endif // !NDEBUG
        state_.components.set_construction_complete();
        construct_topology();
    }

    void construct_topology() {
        ComponentTopology comp_topo;
        main_core::register_topology_components<Node>(state_, comp_topo);
        main_core::register_topology_components<Branch>(state_, comp_topo);
        main_core::register_topology_components<Branch3>(state_, comp_topo);
        main_core::register_topology_components<Source>(state_, comp_topo);
        main_core::register_topology_components<Shunt>(state_, comp_topo);
        main_core::register_topology_components<GenericLoadGen>(state_, comp_topo);
        main_core::register_topology_components<GenericVoltageSensor>(state_, comp_topo);
        main_core::register_topology_components<GenericPowerSensor>(state_, comp_topo);
        state_.comp_topo = std::make_shared<ComponentTopology const>(std::move(comp_topo));
    }

    void reset_solvers() {
        assert(construction_complete_);
        is_topology_up_to_date_ = false;
        is_sym_parameter_up_to_date_ = false;
        is_asym_parameter_up_to_date_ = false;
        n_math_solvers_ = 0;
        sym_solvers_.clear();
        asym_solvers_.clear();
        state_.math_topology.clear();
        state_.topo_comp_coup.reset();
        state_.comp_coup = {};
    }

    /*
    the the sequence indexer given an input array of ID's for a given component type
    */
    void get_indexer(std::string const& component_type, ID const* id_begin, Idx size, Idx* indexer_begin) const {
        // static function array
        static constexpr std::array<GetIndexerFunc, n_types> get_indexer_func{
            [](MainModelImpl const& model, ID const* id_begin_, Idx size_, Idx* indexer_begin_) {
                std::transform(id_begin_, id_begin_ + size_, indexer_begin_, [&model](ID id) {
                    return model.state_.components.template get_idx_by_id<ComponentType>(id).pos;
                });
            }...};
        // search component type name
        for (ComponentEntry const& entry : AllComponents::component_index_map) {
            if (entry.name == component_type) {
                return get_indexer_func[entry.index](*this, id_begin, size, indexer_begin);
            }
        }
    }

  private:
    void update_state(const UpdateChange& changes) {
        // if topology changed, everything is not up to date
        // if only param changed, set param to not up to date
        is_topology_up_to_date_ = is_topology_up_to_date_ && !changes.topo;
        is_sym_parameter_up_to_date_ = is_sym_parameter_up_to_date_ && !changes.topo && !changes.param;
        is_asym_parameter_up_to_date_ = is_asym_parameter_up_to_date_ && !changes.topo && !changes.param;
    }

    template <math_output_type MathOutputType, typename MathSolverType, typename InputType, typename PrepareInputFn,
              typename SolveFn>
        requires std::invocable<std::remove_cvref_t<PrepareInputFn>> &&
                 std::invocable<std::remove_cvref_t<SolveFn>, MathSolverType&, InputType const&> &&
                 std::same_as<std::invoke_result_t<PrepareInputFn>, std::vector<InputType>> &&
                 std::same_as<std::invoke_result_t<SolveFn, MathSolverType&, InputType const&>, MathOutputType>
    std::vector<MathOutputType> calculate_(PrepareInputFn&& prepare_input, SolveFn&& solve) {
        constexpr bool sym = symmetric_math_output_type<MathOutputType>;

        assert(construction_complete_);
        calculation_info_ = CalculationInfo{};
        // prepare
        auto const& input = [this, &prepare_input] {
            Timer timer(calculation_info_, 2100, "Prepare");
            prepare_solvers<sym>();
            return prepare_input();
        }();
        // calculate
        return [this, &input, &solve] {
            Timer timer(calculation_info_, 2200, "Math Calculation");
            std::vector<MathSolver<sym>>& solvers = get_solvers<sym>();
            std::vector<MathOutputType> math_output(n_math_solvers_);
            std::transform(solvers.begin(), solvers.end(), input.cbegin(), math_output.begin(), solve);
            return math_output;
        }();
    }

    template <bool sym>
    std::vector<MathOutput<sym>> calculate_power_flow_(double err_tol, Idx max_iter,
                                                       CalculationMethod calculation_method) {
        return calculate_<MathOutput<sym>, MathSolver<sym>, PowerFlowInput<sym>>(
            [this] { return prepare_power_flow_input<sym>(); },
            [this, err_tol, max_iter, calculation_method](MathSolver<sym>& solver, PowerFlowInput<sym> const& y) {
                return solver.run_power_flow(y, err_tol, max_iter, calculation_info_, calculation_method);
            });
    }

    template <bool sym>
    std::vector<MathOutput<sym>> calculate_state_estimation_(double err_tol, Idx max_iter,
                                                             CalculationMethod calculation_method) {
        return calculate_<MathOutput<sym>, MathSolver<sym>, StateEstimationInput<sym>>(
            [this] { return prepare_state_estimation_input<sym>(); },
            [this, err_tol, max_iter, calculation_method](MathSolver<sym>& solver, StateEstimationInput<sym> const& y) {
                return solver.run_state_estimation(y, err_tol, max_iter, calculation_info_, calculation_method);
            });
    }

    template <bool sym>
    std::vector<ShortCircuitMathOutput<sym>> calculate_short_circuit_(double voltage_scaling_factor_c,
                                                                      CalculationMethod calculation_method) {
        return calculate_<ShortCircuitMathOutput<sym>, MathSolver<sym>, ShortCircuitInput>(
            [this] { return prepare_short_circuit_input<sym>(); },
            [this, voltage_scaling_factor_c, calculation_method](MathSolver<sym>& solver, ShortCircuitInput const& y) {
                return solver.run_short_circuit(y, voltage_scaling_factor_c, calculation_info_, calculation_method);
            });
    }

    // get sequence idx map for fast caching of component sequences
    // only applicable for independent update dataset
    std::map<std::string, std::vector<Idx2D>, std::less<>> get_sequence_idx_map(ConstDataset const& update_data) const {
        // function pointer array to get cached idx
        static constexpr std::array<GetSeqIdxFunc, n_types> get_seq_idx{
            [](MainModelImpl const& model, ConstDataPointer const& component_update) -> std::vector<Idx2D> {
                using UpdateType = typename ComponentType::UpdateType;
                // no batch
                if (component_update.batch_size() < 1) {
                    return {};
                }
                // begin and end of the first batch
                auto const [it_begin, it_end] = component_update.template get_iterators<UpdateType>(0);
                // vector
                std::vector<Idx2D> seq_idx(std::distance(it_begin, it_end));
                std::transform(it_begin, it_end, seq_idx.begin(), [&model](UpdateType const& update) {
                    return model.state_.components.template get_idx_by_id<ComponentType>(update.id);
                });
                return seq_idx;
            }...};

        // fill in the map per component type
        std::map<std::string, std::vector<Idx2D>, std::less<>> sequence_idx_map;
        for (ComponentEntry const& entry : AllComponents::component_index_map) {
            auto const found = update_data.find(entry.name);
            // skip if component does not exist
            if (found == update_data.cend()) {
                continue;
            }
            // add
            sequence_idx_map[entry.name] = get_seq_idx[entry.index](*this, found->second);
        }
        return sequence_idx_map;
    }

    /*
    run the calculation function in batch on the provided update data.

    The calculation function should be able to run standalone.
    It should output to the provided result_data if the trailing argument is not ignore_output.

    threading
        < 0 sequential
        = 0 parallel, use number of hardware threads
        > 0 specify number of parallel threads
    raise a BatchCalculationError if any of the calculations in the batch raised an exception
    */
    template <typename Calculate>
        requires std::invocable<std::remove_cvref_t<Calculate>, MainModelImpl&, Dataset const&, Idx>
    BatchParameter batch_calculation_(Calculate&& calculation_fn, Dataset const& result_data,
                                      ConstDataset const& update_data, Idx threading = -1) {
        // if the update batch is one empty map without any component
        // execute one power flow in the current instance, no batch calculation is needed
        // NOTE: if the map is not empty but the datasets inside are empty
        //     that will be considered as a zero batch_size
        bool const all_empty = update_data.empty();
        if (all_empty) {
            calculation_fn(*this, result_data, 0);
            return BatchParameter{};
        }

        // get number of batches (can't be empty, because then all_empty would have been true)
        Idx const n_batch = update_data.cbegin()->second.batch_size();
        // assert if all component types have the same number of batches
        assert(std::all_of(update_data.cbegin(), update_data.cend(),
                           [n_batch](auto const& x) { return x.second.batch_size() == n_batch; }));

        // if the batch_size is zero, it is a special case without doing any calculations at all
        // we consider in this case the batch set is independent and but not topology cachable
        if (n_batch == 0) {
            return BatchParameter{};
        }

        // calculate once to cache topology, ignore results, all math solvers are initialized
        try {
            calculation_fn(*this, {}, ignore_output);
        } catch (const SparseMatrixError&) {
            // missing entries are provided in the update data
        }

        // const ref of current instance
        MainModelImpl const& base_model = *this;

        // cache component update order if possible
        std::map<std::string, std::vector<Idx2D>, std::less<>> const sequence_idx_map =
            MainModelImpl::is_update_independent(update_data)
                ? get_sequence_idx_map(update_data)
                : std::map<std::string, std::vector<Idx2D>, std::less<>>{};

        // error messages
        std::vector<std::string> exceptions(n_batch, "");
        std::vector<CalculationInfo> infos(n_batch);

        // lambda for sub batch calculation
        auto sub_batch = [&base_model, &exceptions, &infos, &calculation_fn, &result_data, &update_data,
                          &sequence_idx_map, n_batch](Idx start, Idx stride) {
            Timer t_total(infos[start], 0000, "Total in thread");

            auto model = [&base_model, &infos, start] {
                Timer t_copy_model(infos[start], 1100, "Copy model");
                return MainModelImpl{base_model};
            }();

            for (Idx batch_number = start; batch_number < n_batch; batch_number += stride) {
                Timer t_total_single(infos[batch_number], 0100, "Total single calculation in thread");
                // try to update model and run calculation
                try {
                    {
                        Timer t_update_model(infos[batch_number], 1200, "Update model");
                        model.template update_component<cached_update_t>(update_data, batch_number, sequence_idx_map);
                    }
                    calculation_fn(model, result_data, batch_number);
                    {
                        Timer t_update_model(infos[batch_number], 1201, "Restore model");
                        model.restore_components();
                    }
                } catch (std::exception const& ex) {
                    exceptions[batch_number] = ex.what();
                } catch (...) {
                    exceptions[batch_number] = "unknown exception";
                }

                infos[batch_number].merge(model.calculation_info_);
            }
        };

        // run batches sequential or parallel
<<<<<<< HEAD
        Idx const hardware_thread = static_cast<Idx>(std::thread::hardware_concurrency());
=======
        auto const hardware_thread = static_cast<Idx>(std::thread::hardware_concurrency());
>>>>>>> c7b16f96
        // run sequential if
        //    specified threading < 0
        //    use hardware threads, but it is either unknown (0) or only has one thread (1)
        //    specified threading = 1
        if (threading < 0 || threading == 1 || (threading == 0 && hardware_thread < 2)) {
            // run all in sequential
            sub_batch(0, 1);
        } else {
            // create parallel threads
            Idx const n_thread = std::min(threading == 0 ? hardware_thread : threading, n_batch);
            std::vector<std::thread> threads;
            threads.reserve(n_thread);
            for (Idx thread_number = 0; thread_number < n_thread; ++thread_number) {
                // compute each sub batch with stride
                threads.emplace_back(sub_batch, thread_number, n_thread);
            }
            for (auto& thread : threads) {
                thread.join();
            }
        }

        handle_batch_exceptions(exceptions);
        calculation_info_ = main_core::merge_calculation_info(infos);

        return BatchParameter{};
    }

    static void handle_batch_exceptions(std::vector<std::string> const& exceptions) {
        std::string combined_error_message;
        IdxVector failed_scenarios;
        std::vector<std::string> err_msgs;
        for (Idx batch = 0; batch < static_cast<Idx>(exceptions.size()); ++batch) {
            // append exception if it is not empty
            if (!exceptions[batch].empty()) {
                combined_error_message += "Error in batch #" + std::to_string(batch) + ": " + exceptions[batch];
                failed_scenarios.push_back(batch);
                err_msgs.push_back(exceptions[batch]);
            }
        }
        if (!combined_error_message.empty()) {
            throw BatchCalculationError(combined_error_message, failed_scenarios, err_msgs);
        }
    }

  public:
    template <class Component> using UpdateType = typename Component::UpdateType;

    static bool is_update_independent(ConstDataset const& update_data) {
        // check all components
        return std::all_of(AllComponents::component_index_map.cbegin(), AllComponents::component_index_map.cend(),
                           [&update_data](ComponentEntry const& entry) {
                               static constexpr std::array check_component_update_independent{
                                   &is_component_update_independent<ComponentType>...};
                               auto const found = update_data.find(entry.name);
                               // return true if this component update does not exist
                               if (found == update_data.cend()) {
                                   return true;
                               }
                               // check for this component update
                               return check_component_update_independent[entry.index](found->second);
                           });
    }

    template <class Component> static bool is_component_update_independent(ConstDataPointer const& component_update) {
        // If the batch size is (0 or) 1, then the update data for this component is 'independent'
        if (component_update.batch_size() <= 1) {
            return true;
        }

        // Remember the first batch size, then loop over the remaining batches and check if they are of the same length
        Idx const elements_per_scenario = component_update.elements_per_scenario(0);
        for (Idx batch = 1; batch != component_update.batch_size(); ++batch) {
            if (elements_per_scenario != component_update.elements_per_scenario(batch)) {
                return false;
            }
        }

        // Remember the begin iterator of the first batch, then loop over the remaining batches and check the ids
        UpdateType<Component> const* it_first_begin =
            component_update.template get_iterators<UpdateType<Component>>(0).first;
        // check the subsequent batches
        // only return true if all batches match the ids of the first batch
        return std::all_of(
            IdxCount{1}, IdxCount{component_update.batch_size()}, [it_first_begin, &component_update](Idx batch) {
                auto const [it_begin, it_end] = component_update.template get_iterators<UpdateType<Component>>(batch);
                return std::equal(it_begin, it_end, it_first_begin,
                                  [](UpdateType<Component> const& obj, UpdateType<Component> const& first) {
                                      return obj.id == first.id;
                                  });
            });
    }

    // Single load flow calculation, returning math output results
    template <bool sym>
    std::vector<MathOutput<sym>> calculate_power_flow(double err_tol, Idx max_iter,
                                                      CalculationMethod calculation_method) {
        return calculate_power_flow_<sym>(err_tol, max_iter, calculation_method);
    }

    // Single load flow calculation, propagating the results to result_data
    template <bool sym>
    void calculate_power_flow(double err_tol, Idx max_iter, CalculationMethod calculation_method,
                              Dataset const& result_data, Idx pos = 0) {
        assert(construction_complete_);
        auto const math_output = calculate_power_flow_<sym>(err_tol, max_iter, calculation_method);
        if (pos != ignore_output) {
            output_result(math_output, result_data, pos);
        }
    }

    // Batch load flow calculation, propagating the results to result_data
    template <bool sym>
    BatchParameter calculate_power_flow(double err_tol, Idx max_iter, CalculationMethod calculation_method,
                                        Dataset const& result_data, ConstDataset const& update_data,
                                        Idx threading = -1) {
        return batch_calculation_(
            [err_tol, max_iter, calculation_method](MainModelImpl& model, Dataset const& target_data, Idx pos) {
                auto const err_tol_ = pos != ignore_output ? err_tol : std::numeric_limits<double>::max();
                auto const max_iter_ = pos != ignore_output ? max_iter : 1;

                model.calculate_power_flow<sym>(err_tol_, max_iter_, calculation_method, target_data, pos);
            },
            result_data, update_data, threading);
    }

    // Single state estimation calculation, returning math output results
    template <bool sym>
    std::vector<MathOutput<sym>> calculate_state_estimation(double err_tol, Idx max_iter,
                                                            CalculationMethod calculation_method) {
        return calculate_state_estimation_<sym>(err_tol, max_iter, calculation_method);
    }

    // Single state estimation calculation, propagating the results to result_data
    template <bool sym>
    void calculate_state_estimation(double err_tol, Idx max_iter, CalculationMethod calculation_method,
                                    Dataset const& result_data, Idx pos = 0) {
        assert(construction_complete_);
        auto const math_output = calculate_state_estimation_<sym>(err_tol, max_iter, calculation_method);
        output_result(math_output, result_data, pos);
    }

    // Batch state estimation calculation, propagating the results to result_data
    template <bool sym>
    BatchParameter calculate_state_estimation(double err_tol, Idx max_iter, CalculationMethod calculation_method,
                                              Dataset const& result_data, ConstDataset const& update_data,
                                              Idx threading = -1) {
        return batch_calculation_(
            [err_tol, max_iter, calculation_method](MainModelImpl& model, Dataset const& target_data, Idx pos) {
                auto const err_tol_ = pos != ignore_output ? err_tol : std::numeric_limits<double>::max();
                auto const max_iter_ = pos != ignore_output ? max_iter : 1;

                model.calculate_state_estimation<sym>(err_tol_, max_iter_, calculation_method, target_data, pos);
            },
            result_data, update_data, threading);
    }

    // Single short circuit calculation, returning short circuit math output results
    template <bool sym>
    std::vector<ShortCircuitMathOutput<sym>> calculate_short_circuit(double voltage_scaling_factor_c,
                                                                     CalculationMethod calculation_method) {
        return calculate_short_circuit_<sym>(voltage_scaling_factor_c, calculation_method);
    }

    // Single short circuit calculation, propagating the results to result_data
    void calculate_short_circuit(double voltage_scaling_factor_c, CalculationMethod calculation_method,
                                 Dataset const& result_data, Idx pos = 0) {
        assert(construction_complete_);
        if (std::all_of(state_.components.template citer<Fault>().begin(),
                        state_.components.template citer<Fault>().end(),
                        [](Fault const& fault) { return fault.get_fault_type() == FaultType::three_phase; })) {
            auto const math_output = calculate_short_circuit_<true>(voltage_scaling_factor_c, calculation_method);
            output_result(math_output, result_data, pos);
        } else {
            auto const math_output = calculate_short_circuit_<false>(voltage_scaling_factor_c, calculation_method);
            output_result(math_output, result_data, pos);
        }
    }

    // Batch short circuit calculation, propagating the results to result_data
    BatchParameter calculate_short_circuit(double voltage_scaling_factor_c, CalculationMethod calculation_method,
                                           Dataset const& result_data, ConstDataset const& update_data,
                                           Idx threading = -1) {
        return batch_calculation_(
            [voltage_scaling_factor_c, calculation_method](MainModelImpl& model, Dataset const& target_data, Idx pos) {
                if (pos != ignore_output) {
                    model.calculate_short_circuit(voltage_scaling_factor_c, calculation_method, target_data, pos);
                }
            },
            result_data, update_data, threading);
    }

    template <typename Component, math_output_type MathOutputType, std::forward_iterator ResIt>
    ResIt output_result(std::vector<MathOutputType> const& math_output, ResIt res_it) {
        assert(construction_complete_);
        return main_core::output_result<Component, ComponentContainer>(state_, math_output, res_it);
    }

    template <math_output_type MathOutputType>
    void output_result(std::vector<MathOutputType> const& math_output, Dataset const& result_data, Idx pos = 0) {
        static constexpr std::array<OutputFunc<MathOutputType>, n_types> get_result{
            [](MainModelImpl& model, std::vector<MathOutputType> const& math_output_,
               DataPointer<false> const& data_ptr, Idx position) {
                auto const begin =
                    data_ptr
                        .get_iterators<std::conditional_t<
                            steady_state_math_output_type<MathOutputType>,
                            typename ComponentType::template OutputType<symmetric_math_output_type<MathOutputType>>,
                            typename ComponentType::ShortCircuitOutputType>>(position)
                        .first;
                model.output_result<ComponentType>(math_output_, begin);
            }...};

        Timer t_output(calculation_info_, 3000, "Produce output");
        for (ComponentEntry const& entry : AllComponents::component_index_map) {
            auto const found = result_data.find(entry.name);
            // skip if component does not exist
            if (found == result_data.cend()) {
                continue;
            }
            // update
            get_result[entry.index](*this, math_output, found->second, pos);
        }
    }

    CalculationInfo calculation_info() { return calculation_info_; }

  private:
    CalculationInfo calculation_info_; // needs to be first due to padding override

    double system_frequency_;

    MainModelState state_;
    // math model
    std::vector<MathSolver<true>> sym_solvers_;
    std::vector<MathSolver<false>> asym_solvers_;
    Idx n_math_solvers_{0};
    bool is_topology_up_to_date_{false};
    bool is_sym_parameter_up_to_date_{false};
    bool is_asym_parameter_up_to_date_{false};
    UpdateChange cached_state_changes_{};
#ifndef NDEBUG
    // construction_complete is used for debug assertions only
    bool construction_complete_{false};
#endif // !NDEBUG

    template <bool sym> bool& is_parameter_up_to_date() {
        if constexpr (sym) {
            return is_sym_parameter_up_to_date_;
        } else {
            return is_asym_parameter_up_to_date_;
        }
    }

    template <bool sym> std::vector<MathSolver<sym>>& get_solvers() {
        if constexpr (sym) {
            return sym_solvers_;
        } else {
            return asym_solvers_;
        }
    }

    void rebuild_topology() {
        assert(construction_complete_);
        // clear old solvers
        reset_solvers();
        // get connection info
        ComponentConnections comp_conn;
        comp_conn.branch_connected.resize(state_.comp_topo->branch_node_idx.size());
        comp_conn.branch_phase_shift.resize(state_.comp_topo->branch_node_idx.size());
        comp_conn.branch3_connected.resize(state_.comp_topo->branch3_node_idx.size());
        comp_conn.branch3_phase_shift.resize(state_.comp_topo->branch3_node_idx.size());
        comp_conn.source_connected.resize(state_.comp_topo->source_node_idx.size());
        std::transform(
            state_.components.template citer<Branch>().begin(), state_.components.template citer<Branch>().end(),
            comp_conn.branch_connected.begin(), [](Branch const& branch) {
                return BranchConnected{static_cast<IntS>(branch.from_status()), static_cast<IntS>(branch.to_status())};
            });
        std::transform(state_.components.template citer<Branch>().begin(),
                       state_.components.template citer<Branch>().end(), comp_conn.branch_phase_shift.begin(),
                       [](Branch const& branch) { return branch.phase_shift(); });
        std::transform(
            state_.components.template citer<Branch3>().begin(), state_.components.template citer<Branch3>().end(),
            comp_conn.branch3_connected.begin(), [](Branch3 const& branch3) {
                return Branch3Connected{static_cast<IntS>(branch3.status_1()), static_cast<IntS>(branch3.status_2()),
                                        static_cast<IntS>(branch3.status_3())};
            });
        std::transform(state_.components.template citer<Branch3>().begin(),
                       state_.components.template citer<Branch3>().end(), comp_conn.branch3_phase_shift.begin(),
                       [](Branch3 const& branch3) { return branch3.phase_shift(); });
        std::transform(state_.components.template citer<Source>().begin(),
                       state_.components.template citer<Source>().end(), comp_conn.source_connected.begin(),
                       [](Source const& source) { return source.status(); });
        // re build
        Topology topology{*state_.comp_topo, comp_conn};
        std::tie(state_.math_topology, state_.topo_comp_coup) = topology.build_topology();
        n_math_solvers_ = static_cast<Idx>(state_.math_topology.size());
        is_topology_up_to_date_ = true;
        is_sym_parameter_up_to_date_ = false;
        is_asym_parameter_up_to_date_ = false;
    }

    template <bool sym> std::vector<MathModelParam<sym>> get_math_param() {
        std::vector<MathModelParam<sym>> math_param(n_math_solvers_);
        for (Idx i = 0; i != n_math_solvers_; ++i) {
            math_param[i].branch_param.resize(state_.math_topology[i]->n_branch());
            math_param[i].shunt_param.resize(state_.math_topology[i]->n_shunt());
            math_param[i].source_param.resize(state_.math_topology[i]->n_source());
        }
        // loop all branch
        for (Idx i = 0; i != (Idx)state_.comp_topo->branch_node_idx.size(); ++i) {
            Idx2D const math_idx = state_.topo_comp_coup->branch[i];
            if (math_idx.group == -1) {
                continue;
            }
            // assign parameters
            math_param[math_idx.group].branch_param[math_idx.pos] =
                state_.components.template get_item_by_seq<Branch>(i).template calc_param<sym>();
        }
        // loop all branch3
        for (Idx i = 0; i != (Idx)state_.comp_topo->branch3_node_idx.size(); ++i) {
            Idx2DBranch3 const math_idx = state_.topo_comp_coup->branch3[i];
            if (math_idx.group == -1) {
                continue;
            }
            // assign parameters, branch3 param consists of three branch parameters
            auto const branch3_param =
                state_.components.template get_item_by_seq<Branch3>(i).template calc_param<sym>();
            for (size_t branch2 = 0; branch2 < 3; ++branch2) {
                math_param[math_idx.group].branch_param[math_idx.pos[branch2]] = branch3_param[branch2];
            }
        }
        // loop all shunt
        for (Idx i = 0; i != (Idx)state_.comp_topo->shunt_node_idx.size(); ++i) {
            Idx2D const math_idx = state_.topo_comp_coup->shunt[i];
            if (math_idx.group == -1) {
                continue;
            }
            // assign parameters
            math_param[math_idx.group].shunt_param[math_idx.pos] =
                state_.components.template get_item_by_seq<Shunt>(i).template calc_param<sym>();
        }
        // loop all source
        for (Idx i = 0; i != (Idx)state_.comp_topo->source_node_idx.size(); ++i) {
            Idx2D const math_idx = state_.topo_comp_coup->source[i];
            if (math_idx.group == -1) {
                continue;
            }
            // assign parameters
            math_param[math_idx.group].source_param[math_idx.pos] =
                state_.components.template get_item_by_seq<Source>(i).template math_param<sym>();
        }
        return math_param;
    }

    static constexpr auto include_all = [](Idx) { return true; };

    /** This is a heavily templated member function because it operates on many different variables of many different
     * types, but the essence is ever the same: filling one member (vector) of the calculation calc_input struct
     * (soa) with the right calculation symmetric or asymmetric calculation parameters, in the same order as the
     * corresponding component are stored in the component topology. There is one such struct for each sub graph / math
     * model and all of them are filled within the same function call (i.e. Notice that calc_input is a vector).
     *
     *  1. For each component, check if it should be included.
     *     By default, all component are included, except for some cases, like power sensors. For power sensors, the
     *     list of component contains all power sensors, but the preparation should only be done for one type of power
     *     sensors at a time. Therefore, `included` will be a lambda function, such as:
     *
     *       [this](Idx i) { return state_.comp_topo->power_sensor_terminal_type[i] == MeasuredTerminalType::source; }
     *
     *  2. Find the original component in the topology and retrieve its calculation parameters.
     *
     *  3. Fill the calculation parameters of the right math model.
     *
     *  @tparam CalcStructOut
     *      The calculation input type (soa) for the desired calculation (e.g. PowerFlowInput<sym> or
     *StateEstimationInput<sym>).
     *
     * @tparam CalcParamOut
     *      The data type for the desired calculation for the given ComponentIn (e.g. SourceCalcParam<sym> or
     *      SensorCalcParam<sym>).
     *
     * @tparam comp_vect
     *      The (pre-allocated and resized) vector of CalcParamOuts which shall be filled with component specific
     *      calculation parameters. Note that this is a pointer to member
     *
     * @tparam ComponentIn
     * 	    The component type for which we are collecting calculation parameters
     *
     * @tparam PredicateIn
     * 	    The lambda function type. The actual type depends on the captured variables, and will be automatically
     * 	    deduced.
     *
     * @param component[in]
     *      The vector of component math indices to consider (e.g. state_.topo_comp_coup->source).
     *      When idx.group = -1, the original component is not assigned to a math model, so we can skip it.
     *
     * @param calc_input[out]
     *		Although this variable is called `input`, it is actually the output of this function, it stored the
     *		calculation parameters for each math model, for each component of type ComponentIn.
     *
     * @param include
     *      A lambda function (Idx i -> bool) which returns true if the component at Idx i should be included.
     * 	    The default lambda `include_all` always returns `true`.
     */
    template <calculation_input_type CalcStructOut, typename CalcParamOut,
              std::vector<CalcParamOut>(CalcStructOut::*comp_vect), class ComponentIn,
              std::invocable<Idx> PredicateIn = decltype(include_all)>
        requires std::convertible_to<std::invoke_result_t<PredicateIn, Idx>, bool>
    void prepare_input(std::vector<Idx2D> const& components, std::vector<CalcStructOut>& calc_input,
                       PredicateIn include = include_all) {
        for (Idx i = 0, n = (Idx)components.size(); i != n; ++i) {
            if (include(i)) {
                Idx2D const math_idx = components[i];
                if (math_idx.group != -1) {
                    auto const& component = state_.components.template get_item_by_seq<ComponentIn>(i);
                    CalcStructOut& math_model_input = calc_input[math_idx.group];
                    std::vector<CalcParamOut>& math_model_input_vect = math_model_input.*comp_vect;
                    math_model_input_vect[math_idx.pos] = calculate_param<CalcStructOut>(component);
                }
            }
        }
    }

    template <calculation_input_type CalcStructOut, typename CalcParamOut,
              std::vector<CalcParamOut>(CalcStructOut::*comp_vect), class ComponentIn,
              std::invocable<Idx> PredicateIn = decltype(include_all)>
        requires std::convertible_to<std::invoke_result_t<PredicateIn, Idx>, bool>
    void prepare_input(std::vector<Idx2D> const& components, std::vector<CalcStructOut>& calc_input,
                       std::invocable<ComponentIn const&> auto extra_args, PredicateIn include = include_all) {
        for (Idx i = 0, n = (Idx)components.size(); i != n; ++i) {
            if (include(i)) {
                Idx2D const math_idx = components[i];
                if (math_idx.group != -1) {
                    auto const& component = state_.components.template get_item_by_seq<ComponentIn>(i);
                    CalcStructOut& math_model_input = calc_input[math_idx.group];
                    std::vector<CalcParamOut>& math_model_input_vect = math_model_input.*comp_vect;
                    math_model_input_vect[math_idx.pos] =
                        calculate_param<CalcStructOut>(component, extra_args(component));
                }
            }
        }
    }

    template <calculation_input_type CalcInputType> auto calculate_param(auto const& c, auto const&... extra_args) {
        static constexpr bool sym{symmetric_calculation_input_type<CalcInputType>};
        if constexpr (requires {
                          { c.calc_param(extra_args...) };
                      }) {
            return c.calc_param(extra_args...);
        } else if constexpr (requires {
                                 { c.template calc_param<sym>(extra_args...) };
                             }) {
            return c.template calc_param<sym>(extra_args...);
        } else {
            return;
        }
    }

    template <bool sym, IntSVector(StateEstimationInput<sym>::*component), class Component>
    void prepare_input_status(std::vector<Idx2D> const& objects, std::vector<StateEstimationInput<sym>>& input) {
        for (Idx i = 0, n = (Idx)objects.size(); i != n; ++i) {
            Idx2D const math_idx = objects[i];
            if (math_idx.group == -1) {
                continue;
            }
            (input[math_idx.group].*component)[math_idx.pos] =
                state_.components.template get_item_by_seq<Component>(i).status();
        }
    }

    template <bool sym> std::vector<PowerFlowInput<sym>> prepare_power_flow_input() {
        assert(is_topology_up_to_date_ && is_parameter_up_to_date<sym>());
        std::vector<PowerFlowInput<sym>> pf_input(n_math_solvers_);
        for (Idx i = 0; i != n_math_solvers_; ++i) {
            pf_input[i].s_injection.resize(state_.math_topology[i]->n_load_gen());
            pf_input[i].source.resize(state_.math_topology[i]->n_source());
        }
        prepare_input<PowerFlowInput<sym>, DoubleComplex, &PowerFlowInput<sym>::source, Source>(
            state_.topo_comp_coup->source, pf_input);

        prepare_input<PowerFlowInput<sym>, ComplexValue<sym>, &PowerFlowInput<sym>::s_injection, GenericLoadGen>(
            state_.topo_comp_coup->load_gen, pf_input);

        return pf_input;
    }

    template <bool sym> std::vector<StateEstimationInput<sym>> prepare_state_estimation_input() {
        assert(is_topology_up_to_date_ && is_parameter_up_to_date<sym>());

        std::vector<StateEstimationInput<sym>> se_input(n_math_solvers_);

        for (Idx i = 0; i != n_math_solvers_; ++i) {
            se_input[i].shunt_status.resize(state_.math_topology[i]->n_shunt());
            se_input[i].load_gen_status.resize(state_.math_topology[i]->n_load_gen());
            se_input[i].source_status.resize(state_.math_topology[i]->n_source());
            se_input[i].measured_voltage.resize(state_.math_topology[i]->n_voltage_sensor());
            se_input[i].measured_source_power.resize(state_.math_topology[i]->n_source_power_sensor());
            se_input[i].measured_load_gen_power.resize(state_.math_topology[i]->n_load_gen_power_sensor());
            se_input[i].measured_shunt_power.resize(state_.math_topology[i]->n_shunt_power_power_sensor());
            se_input[i].measured_branch_from_power.resize(state_.math_topology[i]->n_branch_from_power_sensor());
            se_input[i].measured_branch_to_power.resize(state_.math_topology[i]->n_branch_to_power_sensor());
            se_input[i].measured_bus_injection.resize(state_.math_topology[i]->n_bus_power_sensor());
        }

        prepare_input_status<sym, &StateEstimationInput<sym>::shunt_status, Shunt>(state_.topo_comp_coup->shunt,
                                                                                   se_input);
        prepare_input_status<sym, &StateEstimationInput<sym>::load_gen_status, GenericLoadGen>(
            state_.topo_comp_coup->load_gen, se_input);
        prepare_input_status<sym, &StateEstimationInput<sym>::source_status, Source>(state_.topo_comp_coup->source,
                                                                                     se_input);

        prepare_input<StateEstimationInput<sym>, SensorCalcParam<sym>, &StateEstimationInput<sym>::measured_voltage,
                      GenericVoltageSensor>(state_.topo_comp_coup->voltage_sensor, se_input);
        prepare_input<StateEstimationInput<sym>, SensorCalcParam<sym>,
                      &StateEstimationInput<sym>::measured_source_power, GenericPowerSensor>(
            state_.topo_comp_coup->power_sensor, se_input,
            [this](Idx i) { return state_.comp_topo->power_sensor_terminal_type[i] == MeasuredTerminalType::source; });
        prepare_input<StateEstimationInput<sym>, SensorCalcParam<sym>,
                      &StateEstimationInput<sym>::measured_load_gen_power, GenericPowerSensor>(
            state_.topo_comp_coup->power_sensor, se_input, [this](Idx i) {
                return state_.comp_topo->power_sensor_terminal_type[i] == MeasuredTerminalType::load ||
                       state_.comp_topo->power_sensor_terminal_type[i] == MeasuredTerminalType::generator;
            });
        prepare_input<StateEstimationInput<sym>, SensorCalcParam<sym>, &StateEstimationInput<sym>::measured_shunt_power,
                      GenericPowerSensor>(state_.topo_comp_coup->power_sensor, se_input, [this](Idx i) {
            return state_.comp_topo->power_sensor_terminal_type[i] == MeasuredTerminalType::shunt;
        });
        prepare_input<StateEstimationInput<sym>, SensorCalcParam<sym>,
                      &StateEstimationInput<sym>::measured_branch_from_power, GenericPowerSensor>(
            state_.topo_comp_coup->power_sensor, se_input, [this](Idx i) {
                return state_.comp_topo->power_sensor_terminal_type[i] == MeasuredTerminalType::branch_from ||
                       // all branch3 sensors are at from side in the mathematical model
                       state_.comp_topo->power_sensor_terminal_type[i] == MeasuredTerminalType::branch3_1 ||
                       state_.comp_topo->power_sensor_terminal_type[i] == MeasuredTerminalType::branch3_2 ||
                       state_.comp_topo->power_sensor_terminal_type[i] == MeasuredTerminalType::branch3_3;
            });
        prepare_input<StateEstimationInput<sym>, SensorCalcParam<sym>,
                      &StateEstimationInput<sym>::measured_branch_to_power, GenericPowerSensor>(
            state_.topo_comp_coup->power_sensor, se_input, [this](Idx i) {
                return state_.comp_topo->power_sensor_terminal_type[i] == MeasuredTerminalType::branch_to;
            });
        prepare_input<StateEstimationInput<sym>, SensorCalcParam<sym>,
                      &StateEstimationInput<sym>::measured_bus_injection, GenericPowerSensor>(
            state_.topo_comp_coup->power_sensor, se_input,
            [this](Idx i) { return state_.comp_topo->power_sensor_terminal_type[i] == MeasuredTerminalType::node; });

        return se_input;
    }

    template <bool sym> std::vector<ShortCircuitInput> prepare_short_circuit_input() {
        assert(is_topology_up_to_date_ && is_parameter_up_to_date<sym>());

        std::vector<IdxVector> topo_fault_indices(state_.math_topology.size());
        std::vector<IdxVector> topo_bus_indices(state_.math_topology.size());

        for (Idx fault_idx{0}; fault_idx < state_.components.template size<Fault>(); ++fault_idx) {
            auto const& fault = state_.components.template get_item_by_seq<Fault>(fault_idx);
            if (fault.status()) {
                auto const node_idx = state_.components.template get_seq<Node>(fault.get_fault_object());
                auto const topo_bus_idx = state_.topo_comp_coup->node[node_idx];

                if (topo_bus_idx.group >= 0) { // Consider non-isolated objects only
                    topo_fault_indices[topo_bus_idx.group].push_back(fault_idx);
                    topo_bus_indices[topo_bus_idx.group].push_back(topo_bus_idx.pos);
                }
            }
        }

        auto fault_coup = std::vector<Idx2D>(state_.components.template size<Fault>(), Idx2D{-1, -1});

        std::vector<ShortCircuitInput> sc_input(n_math_solvers_);
        for (Idx i = 0; i != n_math_solvers_; ++i) {
            auto map = build_sparse_mapping(topo_bus_indices[i], state_.math_topology[i]->n_bus());

            for (Idx reordered_idx{0}; reordered_idx < static_cast<Idx>(map.reorder.size()); ++reordered_idx) {
                fault_coup[topo_fault_indices[i][map.reorder[reordered_idx]]] = Idx2D{i, reordered_idx};
            }

            sc_input[i].fault_bus_indptr = std::move(map.indptr);
            sc_input[i].faults.resize(state_.components.template size<Fault>());
            sc_input[i].source.resize(state_.math_topology[i]->n_source());
        }

        state_.comp_coup = ComponentToMathCoupling{.fault = std::move(fault_coup)};

        prepare_input<ShortCircuitInput, FaultCalcParam, &ShortCircuitInput::faults, Fault>(
            state_.comp_coup.fault, sc_input, [this](Fault const& fault) {
                return state_.components.template get_item<Node>(fault.get_fault_object()).u_rated();
            });
        prepare_input<ShortCircuitInput, DoubleComplex, &ShortCircuitInput::source, Source>(
            state_.topo_comp_coup->source, sc_input);

        return sc_input;
    }

    template <bool sym> void prepare_solvers() {
        std::vector<MathSolver<sym>>& solvers = get_solvers<sym>();
        // also get the vector of other solvers (sym -> asym, or asym -> sym)
        std::vector<MathSolver<!sym>>& other_solvers = get_solvers<!sym>();
        // rebuild topology if needed
        if (!is_topology_up_to_date_) {
            rebuild_topology();
        }
        // if solvers do not exist, build them
        if (n_math_solvers_ != (Idx)solvers.size()) {
            // check if other (sym/asym) solver exist
            bool const other_solver_exist = (n_math_solvers_ == (Idx)other_solvers.size());
            assert(solvers.empty());
            solvers.reserve(n_math_solvers_);
            // get param, will be consumed
            std::vector<MathModelParam<sym>> math_params = get_math_param<sym>();
            // loop to build
            for (Idx i = 0; i != n_math_solvers_; ++i) {
                // if other solver exists, construct from existing y bus struct
                if (other_solver_exist) {
                    solvers.emplace_back(state_.math_topology[i],
                                         std::make_shared<MathModelParam<sym> const>(std::move(math_params[i])),
                                         other_solvers[i].shared_y_bus_struct());
                }
                // else construct from scratch
                else {
                    solvers.emplace_back(state_.math_topology[i],
                                         std::make_shared<MathModelParam<sym> const>(std::move(math_params[i])));
                }
            }
        }
        // if parameters are not up to date, update them
        else if (!is_parameter_up_to_date<sym>()) {
            // get param, will be consumed
            std::vector<MathModelParam<sym>> math_params = get_math_param<sym>();
            for (Idx i = 0; i != n_math_solvers_; ++i) {
                // move parameter into a shared ownership for the math solver
                solvers[i].update_value(std::make_shared<MathModelParam<sym> const>(std::move(math_params[i])));
            }
        }
        // else do nothing, set everything up to date
        is_parameter_up_to_date<sym>() = true;
    }
};

using MainModel =
    MainModelImpl<ExtraRetrievableTypes<Base, Node, Branch, Branch3, Appliance, GenericLoadGen, GenericLoad,
                                        GenericGenerator, GenericPowerSensor, GenericVoltageSensor>,
                  AllComponents>;

} // namespace power_grid_model

#endif<|MERGE_RESOLUTION|>--- conflicted
+++ resolved
@@ -457,11 +457,7 @@
         };
 
         // run batches sequential or parallel
-<<<<<<< HEAD
-        Idx const hardware_thread = static_cast<Idx>(std::thread::hardware_concurrency());
-=======
         auto const hardware_thread = static_cast<Idx>(std::thread::hardware_concurrency());
->>>>>>> c7b16f96
         // run sequential if
         //    specified threading < 0
         //    use hardware threads, but it is either unknown (0) or only has one thread (1)
