--- conflicted
+++ resolved
@@ -30,11 +30,7 @@
     ID measured_object() const { return measured_object_; };
 
     // sensor always energized
-<<<<<<< HEAD
-    bool energized(bool /*is_connected_to_source*/) const final { return true; }
-=======
     bool energized(bool /* is_connected_to_source */) const final { return true; }
->>>>>>> 2ef73d04
     ComponentType math_model_type() const final { return ComponentType::sensor; }
 
     // getter for calculation param
