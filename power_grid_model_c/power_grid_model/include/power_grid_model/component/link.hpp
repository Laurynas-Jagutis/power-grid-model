--- conflicted
+++ resolved
@@ -30,11 +30,7 @@
     // override getter
     double base_i_from() const final { return base_i_from_; }
     double base_i_to() const final { return base_i_to_; }
-<<<<<<< HEAD
-    double loading(double /*max_s*/, double /*max_i*/) const final { return 0.0; };
-=======
     double loading(double /* max_s */, double /* max_i */) const final { return 0.0; };
->>>>>>> 2ef73d04
     double phase_shift() const final { return 0.0; }
     bool is_param_mutable() const final { return false; }
 
