--- conflicted
+++ resolved
@@ -10,20 +10,18 @@
 #include "../auxiliary/dataset.hpp"
 #include "../auxiliary/meta_gen/update.hpp"
 #include "../common/enum.hpp"
-<<<<<<< HEAD
+#include "../common/exception.hpp"
 #include "../component/three_winding_transformer.hpp"
 #include "../component/transformer.hpp"
 #include "../component/transformer_tap_regulator.hpp"
 #include "../main_core/output.hpp"
-=======
-#include "../common/exception.hpp"
->>>>>>> 09ee5a6e
 #include "../main_core/state_queries.hpp"
 
 #include <boost/graph/compressed_sparse_row_graph.hpp>
 
 #include <functional>
 #include <queue>
+#include <ranges>
 #include <variant>
 #include <vector>
 
@@ -37,13 +35,8 @@
 
 using TrafoGraphIdx = Idx;
 using EdgeWeight = int64_t;
-<<<<<<< HEAD
-using WeightedTrafo = std::pair<Idx2D, EdgeWeight>;
-using WeightedTrafoList = std::vector<WeightedTrafo>;
 using RankedTransformerGroups = std::vector<std::vector<Idx2D>>;
 
-=======
->>>>>>> 09ee5a6e
 constexpr auto infty = std::numeric_limits<Idx>::max();
 constexpr Idx2D unregulated_idx = {-1, -1};
 
@@ -153,7 +146,6 @@
 
 using TrafoGraphEdges = std::vector<std::pair<TrafoGraphIdx, TrafoGraphIdx>>;
 using TrafoGraphEdgeProperties = std::vector<TrafoGraphEdge>;
-using RankedTransformerGroups = std::vector<Idx2D>;
 
 struct RegulatedObjects {
     std::set<Idx> transformers{};
@@ -356,8 +348,15 @@
     std::sort(sorted_trafos.begin(), sorted_trafos.end(),
               [](const TrafoGraphEdge& a, const TrafoGraphEdge& b) { return a.weight < b.weight; });
 
-    RankedTransformerGroups groups(sorted_trafos.size());
-    std::ranges::transform(sorted_trafos, groups.begin(), [](const TrafoGraphEdge& x) { return x.regulated_idx; });
+    RankedTransformerGroups groups;
+    auto previous_weight = std::numeric_limits<EdgeWeight>::lowest();
+    for (auto const& trafo : sorted_trafos) {
+        if (trafo.weight > previous_weight) {
+            groups.emplace_back();
+            previous_weight = trafo.weight;
+        }
+        groups.back().push_back(trafo.regulated_idx);
+    }
     return groups;
 }
 
