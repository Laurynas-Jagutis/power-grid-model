--- conflicted
+++ resolved
@@ -110,14 +110,6 @@
 //       i. Infinity(INT_MAX), if tap side of the transformer is disconnected.
 //          The transformer regulation should be ignored
 //       ii.Rank of the vertex at the tap side of the transformer, if tap side of the transformer is connected
-<<<<<<< HEAD
-inline auto rank_transformers(WeightedTrafoList const& /*w_trafo_list*/) -> std::vector<std::vector<Idx2D>> {
-    return {};
-}
-
-template <main_core::main_model_state_c State>
-inline auto rank_transformers(State const& state) -> std::vector<std::vector<Idx2D>> {
-=======
 inline auto transformer_disconnected(Idx2D const& /*pos*/) -> bool {
     // <TODO: jguo> waiting for the functionalities in step 1 to be implemented
     return false;
@@ -148,7 +140,6 @@
 
 template <main_core::main_model_state_c State>
 inline auto rank_transformers(State const& state) -> RankedTransformerGroups {
->>>>>>> 303e7ae9
     return rank_transformers(get_edge_weights(build_transformer_graph(state)));
 }
 
@@ -214,7 +205,8 @@
                 return func(three_winding_transformer_->get());
             }
 
-            throw Unreachable{"TransformerRef::apply"};
+            throw Unreachable{"TransformerRef::apply",
+                              "This function should only be called on actual transformer references"};
         }
 
       private:
@@ -253,7 +245,6 @@
     constexpr auto get_strategy() { return strategy_; }
 
   private:
-<<<<<<< HEAD
     auto optimize(State const& state, std::vector<std::vector<TapRegulatorRef>> const& regulator_order,
                   CalculationMethod method) -> ResultType {
         initialize(state, regulator_order);
@@ -389,15 +380,22 @@
         return state.components.template get_item<T>(id_or_index);
     }
 
-    static TapRegulatorRef regulator_mapping(State const& state, Idx2D const& regulator_index) {
-        auto const& regulator = get_component<TransformerTapRegulator>(state, regulator_index);
-        auto const transformer_id = regulator.regulated_object();
-        auto const transformer_index = state.components.get_idx_by_id(transformer_id);
-
-        auto map_regulator = [&regulator, &state, &transformer_index]<typename T>() {
-            return TapRegulatorRef{
-                .regulator = std::cref(regulator),
-                .transformer = {transformer_index, std::cref(get_component<Transformer>(state, transformer_index))}};
+    static TransformerTapRegulator const& find_regulator(State const& state, ID regulated_object) {
+        auto const regulators = state.components.template iter<TransformerTapRegulator>();
+
+        auto result_it = std::ranges::find_if(regulators, [regulated_object](auto const& regulator) {
+            return regulator.regulated_object() == regulated_object;
+        });
+        assert(result_it != regulators.end());
+
+        return *result_it;
+    }
+
+    static TapRegulatorRef regulator_mapping(State const& state, Idx2D const& transformer_index) {
+        auto map_regulator = [&state, &transformer_index]<typename T>() {
+            auto const& transformer = get_component<T>(state, transformer_index);
+            return TapRegulatorRef{.regulator = std::cref(find_regulator(state, transformer.id())),
+                                   .transformer = {transformer_index, std::cref(transformer)}};
         };
         if (is_in_group<Transformer>(transformer_index)) {
             return map_regulator.template operator()<Transformer>();
@@ -405,7 +403,7 @@
         if (is_in_group<ThreeWindingTransformer>(transformer_index)) {
             return map_regulator.template operator()<ThreeWindingTransformer>();
         }
-        throw InvalidRegulatedObject{transformer_id, "TransformerTapRegulator"};
+        throw Unreachable{"TapPositionOptimizer::regulator_mapping", "Ranked transformers are regulated"};
     }
 
     static auto regulator_mapping(State const& state, std::vector<Idx2D> const& order) {
@@ -418,7 +416,7 @@
         return result;
     }
 
-    static auto regulator_mapping(State const& state, std::vector<std::vector<Idx2D>> const& order) {
+    static auto regulator_mapping(State const& state, RankedTransformerGroups const& order) {
         std::vector<std::vector<TapRegulatorRef>> result;
 
         for (auto const& sub_order : order) {
@@ -493,11 +491,6 @@
 
     static auto get_nan_update(auto const& component) {
         return meta_data::get_component_nan<typename std::remove_cvref_t<decltype(component)>::UpdateType>{}();
-=======
-    auto optimize(State const& /*state*/, RankedTransformerGroups const& /*order*/) -> ResultType {
-        // TODO(mgovers): implement outter loop tap changer
-        throw PowerGridError{};
->>>>>>> 303e7ae9
     }
 
     Calculator calculate_;
