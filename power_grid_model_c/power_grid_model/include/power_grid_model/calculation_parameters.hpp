--- conflicted
+++ resolved
@@ -131,11 +131,7 @@
     IntS tap_pos{na_IntS};
 };
 
-<<<<<<< HEAD
-// from, to side
-=======
 // from side, to side
->>>>>>> 1c9c202f
 // in case of indices for math model, -1 means the branch is not connected to that side
 using BranchIdx = std::array<Idx, 2>;
 // node 0, 1, 2 side
@@ -158,7 +154,6 @@
     DenseGroupedIdxVector power_sensors_per_branch_from;
     DenseGroupedIdxVector power_sensors_per_branch_to;
     DenseGroupedIdxVector power_sensors_per_bus;
-    DenseGroupedIdxVector transformer_tap_regulators_per_branch;
 
     Idx n_bus() const { return static_cast<Idx>(phase_shift.size()); }
 
@@ -183,8 +178,6 @@
     Idx n_branch_to_power_sensor() const { return power_sensors_per_branch_to.element_size(); }
 
     Idx n_bus_power_sensor() const { return power_sensors_per_bus.element_size(); }
-
-    Idx n_transformer_tap_regulator() const { return transformer_tap_regulators_per_branch.element_size(); }
 };
 
 template <symmetry_tag sym_type> struct MathModelParam {
