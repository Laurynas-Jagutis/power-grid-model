--- conflicted
+++ resolved
@@ -32,8 +32,8 @@
           perm_(n_bus_) {
     }
 
-    ShortCircuitMathOutput run_short_circuit(double source_voltage_ref, YBus<sym> const& y_bus,
-                                             ShortCircuitInput const& input) {
+    ShortCircuitMathOutput<sym> run_short_circuit(double source_voltage_ref, YBus<sym> const& y_bus,
+                                                  ShortCircuitInput const& input) {
         // For one calculation all faults should be of the same type and have the same phase
         assert_all_fault_type_phase_equal_(input.faults);
         const FaultPhase fault_phase = input.faults[0].fault_phase;
@@ -47,15 +47,11 @@
         ComplexTensorVector<sym> const& ydata = y_bus.admittance();
         IdxVector const& bus_entry = y_bus.lu_diag();
         // output
-<<<<<<< HEAD
-        ShortCircuitMathOutput output;  // TODO: resize output values that are updated
-=======
         ShortCircuitMathOutput<sym> output;
         output.u_bus.resize(n_bus_);
->>>>>>> 6fc2bc28
 
         // copy y_bus data
-        std::transform(y_bus.map_lu_y_bus().cbegin(), y_bus.map_lu_y_bus().cend(), mat_data_.begin(), [&](Idx k) {
+        std::transform(y_bus.map_lu_y_bus().cbegin(), y_bus.map_lu_y_bus.cend(), mat_data_.begin(), [&](Idx k) {
             if (k == -1) {
                 return ComplexTensor<sym>{};
             }
@@ -65,14 +61,8 @@
         });
 
         // prepare matrix + rhs
-<<<<<<< HEAD
-        ComplexValueVector<sym> rhs(n_bus_);
-        IdxVector zero_fault_counter(n_bus_);
-        ComplexValueVector<sym> i_fault(n_fault_);
-=======
         IdxVector zero_fault_counter(n_bus_){};
         ComplexValueVector<sym> i_fault(n_fault_){};
->>>>>>> 6fc2bc28
         IdxVector const& source_bus_indptr = *source_bus_indptr_;
         IdxVector const& fault_bus_indptr = *fault_bus_indptr_;
         // loop through all buses
@@ -91,7 +81,7 @@
                  ++fault_number) {
                 DoubleComplex y_fault = input.faults[fault_number].y_fault;
                 if (std::isinf(y_fault.real())) {
-                    assert(std::isinf(y_fault.imag()));
+                    assert(std::isinf(y_fault.imag());
                     zero_fault_counter[bus_number] += 1;
                     if constexpr (sym) {  // three phase fault
                         for (Idx data_index = y_bus.row_indptr_lu()[bus_number];
@@ -101,7 +91,7 @@
                             // mat_data[:,bus] = 0
                             // mat_data[bus,bus] = -1
                             if (row_number != bus_number) {
-                                mat_data_[col_data_index] = 0;
+                                mat_data[col_data_index] = 0;
                             }
                             else {
                                 mat_data_[col_data_index] = -1;
@@ -116,7 +106,7 @@
                             Idx col_data_index = y_bus.lu_transpose_entry()[data_index];
                             // mat_data[:,bus][:, phase_1] = 0
                             // mat_data[bus,bus][phase_1, phase_1] = -1
-                            mat_data_[col_data_index].col(phase_1) = 0;
+                            mat_data[col_data_index].col(phase_1) = 0;
                             if (row_number == bus_number) {
                                 mat_data_[col_data_index](phase_1, phase_1) = -1;
                             }
@@ -132,8 +122,8 @@
                             // mat_data[:,bus][:, phase_2] = 0
                             // mat_data[bus,bus][phase_1, phase_2] = -1
                             // mat_data[bus,bus][phase_2, phase_2] = 1
-                            mat_data_[col_data_index].col(phase_1) += mat_data_[col_data_index].col(phase_1);
-                            mat_data_[col_data_index].col(phase_2) = 0;
+                            mat_data[col_data_index].col(phase_1) += mat_data[col_data_index].col(phase_1);
+                            mat_data[col_data_index].col(phase_2) = 0;
                             if (row_number == bus_number) {
                                 mat_data_[col_data_index](phase_1, phase_2) = -1;
                                 mat_data_[col_data_index](phase_2, phase_2) = 1;
@@ -144,7 +134,7 @@
                         output.u_bus[bus_number](phase_1) = 0;
                     }
                     else {
-                        assert(fault_type == FaultType::two_phase_to_ground);
+                        assert((fault_type == FaultType::two_phase_to_ground));
                         for (Idx data_index = y_bus.row_indptr_lu()[bus_number];
                              data_index != y_bus.row_indptr_lu()[bus_number + 1]; ++data_index) {
                             Idx row_number = y_bus.col_indices_lu()[data_index];
@@ -153,8 +143,8 @@
                             // mat_data[:,bus][:, phase_2] = 0
                             // mat_data[bus,bus][phase_1, phase_1] = -1
                             // mat_data[bus,bus][phase_2, phase_2] = -1
-                            mat_data_[col_data_index].col(phase_1) = 0;
-                            mat_data_[col_data_index].col(phase_2) = 0;
+                            mat_data[col_data_index].col(phase_1) = 0;
+                            mat_data[col_data_index].col(phase_2) = 0;
                             if (row_number == bus_number) {
                                 mat_data_[col_data_index](phase_1, phase_1) = -1;
                                 mat_data_[col_data_index](phase_2, phase_2) = -1;
@@ -168,7 +158,7 @@
                     break;
                 }
                 else {
-                    assert(!std::isinf(y_fault.imag()));
+                    assert(!std::isinf(y_fault.imag());
                     if constexpr (sym) {  // three phase fault
                         for (Idx data_index = y_bus.row_indptr_lu()[bus_number];
                              data_index != y_bus.row_indptr_lu()[bus_number + 1]; ++data_index) {
@@ -176,7 +166,7 @@
                             Idx col_data_index = y_bus.lu_transpose_entry()[data_index];
                             // mat_data[bus,bus] += y_fault
                             if (row_number == bus_number) {
-                                mat_data_[col_data_index] += y_fault;
+                                mat_data[col_data_index] += y_fault;
                             }
                         }
                     }
@@ -209,7 +199,7 @@
                         }
                     }
                     else {
-                        assert(fault_type == FaultType::two_phase_to_ground);
+                        assert((fault_type == FaultType::two_phase_to_ground));
                         for (Idx data_index = y_bus.row_indptr_lu()[bus_number];
                              data_index != y_bus.row_indptr_lu()[bus_number + 1]; ++data_index) {
                             Idx row_number = y_bus.col_indices_lu()[data_index];
@@ -219,8 +209,8 @@
                             // mat_data[bus,bus][phase_1, phase_2] = -= y_fault
                             // mat_data[bus,bus][phase_2, phase_1] = -= y_fault
                             if (row_number == bus_number) {
-                                mat_data_[col_data_index](phase_1, phase_1) += 2.0 * y_fault;
-                                mat_data_[col_data_index](phase_2, phase_2) += 2.0 * y_fault;
+                                mat_data_[col_data_index](phase_1, phase_1) += 2 * y_fault;
+                                mat_data_[col_data_index](phase_2, phase_2) += 2 * y_fault;
                                 mat_data_[col_data_index](phase_1, phase_2) -= y_fault;
                                 mat_data_[col_data_index](phase_2, phase_1) -= y_fault;
                             }
@@ -234,8 +224,6 @@
         sparse_solver_.prefactorize_and_solve(mat_data_, perm_, output.u_bus, output.u_bus)
 
         // post processing
-
-        return output;
     }
 
    private:
@@ -250,7 +238,7 @@
     SparseLUSolver<ComplexTensor<sym>, ComplexValue<sym>, ComplexValue<sym>> sparse_solver_;
     typename SparseLUSolver<ComplexTensor<sym>, ComplexValue<sym>, ComplexValue<sym>>::BlockPermArray perm_;
 
-    void set_phase_index_(int& phase_1, int& phase_2, FaultPhase fault_phase) {
+    void set_phase_index_(double& phase_1, double& phase_2, FaultPhase fault_phase) {
         // This function updates the phase index for single and two phase faults
         if (fault_phase == FaultPhase::a) {
             phase_1 = 0;
@@ -289,9 +277,6 @@
 
 }  // namespace math_model_impl
 
-template <bool sym>
-using ShortCircuitSolver = math_model_impl::ShortCircuitSolver<sym>;
-
 }  // namespace power_grid_model
 
 #endif