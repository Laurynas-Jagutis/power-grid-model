// SPDX-FileCopyrightText: 2022 Contributors to the Power Grid Model project <dynamic.grid.calculation@alliander.com>
//
// SPDX-License-Identifier: MPL-2.0

#pragma once
#ifndef POWER_GRID_MODEL_MATH_SOLVER_SHORT_CIRCUIT_SOLVER_HPP
#define POWER_GRID_MODEL_MATH_SOLVER_SHORT_CIRCUIT_SOLVER_HPP

#include "sparse_lu_solver.hpp"
#include "y_bus.hpp"

#include "../calculation_parameters.hpp"
#include "../enum.hpp"
#include "../exception.hpp"

namespace power_grid_model {

// hide implementation in inside namespace
namespace math_model_impl {

// solver
template <bool sym>
class ShortCircuitSolver {
   public:
    ShortCircuitSolver(YBus<sym> const& y_bus, std::shared_ptr<MathModelTopology const> const& topo_ptr)
        : n_bus_{y_bus.size()},
          n_fault_{topo_ptr->n_fault()},
          n_source_{topo_ptr->n_source()},
          source_bus_indptr_{topo_ptr, &topo_ptr->source_bus_indptr},
          fault_bus_indptr_{topo_ptr, &topo_ptr->fault_bus_indptr},
          mat_data_(y_bus.nnz_lu()),
          sparse_solver_{y_bus.shared_indptr_lu(), y_bus.shared_indices_lu(), y_bus.shared_diag_lu()},
          perm_(n_bus_) {
    }

    ShortCircuitMathOutput<sym> run_short_circuit(double source_voltage_ref, YBus<sym> const& y_bus,
                                                  ShortCircuitInput const& input) {
        // For one calculation all faults should be of the same type and have the same phase
        if (!all_fault_type_phase_equal(input.faults)) {
            throw InvalidShortCircuitPhaseOrType{};
        }
        FaultPhase const fault_phase =
            input.faults.empty() ? FaultPhase::default_value : input.faults.front().fault_phase;
        FaultType const fault_type = input.faults.empty() ? FaultType::nan : input.faults.front().fault_type;
        // set phase 1 and 2 index for single and two phase faults
        auto const [phase_1, phase_2] = set_phase_index(fault_phase);

        // getter
        ComplexTensorVector<sym> const& ydata = y_bus.admittance();
        IdxVector const& bus_entry = y_bus.lu_diag();
        // output
        ShortCircuitMathOutput<sym> output;
        output.u_bus.resize(n_bus_);
<<<<<<< HEAD
        output.fault.resize(n_fault_);
=======
        output.i_fault.resize(n_fault_);
        output.i_source.resize(n_source_);
>>>>>>> 40ab34b2

        // copy y_bus data
        std::transform(y_bus.map_lu_y_bus().cbegin(), y_bus.map_lu_y_bus().cend(), mat_data_.begin(), [&](Idx k) {
            if (k == -1) {
                return ComplexTensor<sym>{};
            }
            else {
                return ydata[k];
            }
        });

        // prepare matrix + rhs
        IdxVector infinite_admittance_fault_counter(n_bus_);
        IdxVector const& source_bus_indptr = *source_bus_indptr_;
        IdxVector const& fault_bus_indptr = *fault_bus_indptr_;
        // loop through all buses
        for (Idx bus_number = 0; bus_number != n_bus_; ++bus_number) {
            Idx const diagonal_position = bus_entry[bus_number];
            // add all sources
            for (Idx source_number = source_bus_indptr[bus_number]; source_number != source_bus_indptr[bus_number + 1];
                 ++source_number) {
                ComplexTensor<sym> const y_source = y_bus.math_model_param().source_param[source_number];
                mat_data_[diagonal_position] += y_source;  // add y_source to the diagonal of Ybus
                output.u_bus[bus_number] +=
                    dot(y_source, ComplexValue<sym>{input.source[source_number] *
                                                    source_voltage_ref});  // rhs += Y_source * U_source * c
            }
            // add all faults
            for (Idx fault_number = fault_bus_indptr[bus_number]; fault_number != fault_bus_indptr[bus_number + 1];
                 ++fault_number) {
                DoubleComplex const y_fault = input.faults[fault_number].y_fault;
                if (std::isinf(y_fault.real())) {
                    assert(std::isinf(y_fault.imag()));
                    infinite_admittance_fault_counter[bus_number] += 1;
                    if constexpr (sym) {  // three phase fault
                        for (Idx data_index = y_bus.row_indptr_lu()[bus_number];
                             data_index != y_bus.row_indptr_lu()[bus_number + 1]; ++data_index) {
                            Idx const col_data_index = y_bus.lu_transpose_entry()[data_index];
                            // mat_data[:,bus] = 0
                            mat_data_[col_data_index] = 0;
                        }
                        // mat_data[bus,bus] = -1
                        mat_data_[diagonal_position] = -1;
                        output.u_bus[bus_number] = 0;  // update rhs
                    }
                    else if (fault_type == FaultType::single_phase_to_ground) {
                        for (Idx data_index = y_bus.row_indptr_lu()[bus_number];
                             data_index != y_bus.row_indptr_lu()[bus_number + 1]; ++data_index) {
                            Idx const col_data_index = y_bus.lu_transpose_entry()[data_index];
                            // mat_data[:,bus][:, phase_1] = 0
                            mat_data_[col_data_index].col(phase_1) = 0;
                        }
                        // mat_data[bus,bus][phase_1, phase_1] = -1
                        mat_data_[diagonal_position](phase_1, phase_1) = -1;
                        output.u_bus[bus_number](phase_1) = 0;  // update rhs
                    }
                    else if (fault_type == FaultType::two_phase) {
                        for (Idx data_index = y_bus.row_indptr_lu()[bus_number];
                             data_index != y_bus.row_indptr_lu()[bus_number + 1]; ++data_index) {
                            Idx const col_data_index = y_bus.lu_transpose_entry()[data_index];
                            // mat_data[:,bus][:, phase_1] += mat_data[:,bus][:, phase_2]
                            // mat_data[:,bus][:, phase_2] = 0
                            mat_data_[col_data_index].col(phase_1) += mat_data_[col_data_index].col(phase_2);
                            mat_data_[col_data_index].col(phase_2) = 0;
                        }
                        // mat_data[bus,bus][phase_1, phase_2] = -1
                        // mat_data[bus,bus][phase_2, phase_1] = 1
                        mat_data_[diagonal_position](phase_1, phase_2) = -1;
                        mat_data_[diagonal_position](phase_2, phase_1) = 1;
                        // update rhs
                        output.u_bus[bus_number](phase_2) += output.u_bus[bus_number](phase_1);
                        output.u_bus[bus_number](phase_1) = 0;
                    }
                    else {
                        assert((fault_type == FaultType::two_phase_to_ground));
                        for (Idx data_index = y_bus.row_indptr_lu()[bus_number];
                             data_index != y_bus.row_indptr_lu()[bus_number + 1]; ++data_index) {
                            Idx const col_data_index = y_bus.lu_transpose_entry()[data_index];
                            // mat_data[:,bus][:, phase_1] = 0
                            // mat_data[:,bus][:, phase_2] = 0
                            mat_data_[col_data_index].col(phase_1) = 0;
                            mat_data_[col_data_index].col(phase_2) = 0;
                        }
                        // mat_data[bus,bus][phase_1, phase_1] = -1
                        // mat_data[bus,bus][phase_2, phase_2] = -1
                        mat_data_[diagonal_position](phase_1, phase_1) = -1;
                        mat_data_[diagonal_position](phase_2, phase_2) = -1;
                        // update rhs
                        output.u_bus[bus_number](phase_1) = 0;
                        output.u_bus[bus_number](phase_2) = 0;
                    }
                    // If there is a fault with infinite admittance, there is no need to add other faults to that bus
                    break;
                }
                else {
                    assert(!std::isinf(y_fault.imag()));
                    if constexpr (sym) {  // three phase fault
                        // mat_data[bus,bus] += y_fault
                        mat_data_[diagonal_position] += y_fault;
                    }
                    else if (fault_type == FaultType::single_phase_to_ground) {
                        // mat_data[bus,bus][phase_1, phase_1] += y_fault
                        mat_data_[diagonal_position](phase_1, phase_1) += y_fault;
                    }
                    else if (fault_type == FaultType::two_phase) {
                        // mat_data[bus,bus][phase_1, phase_1] += y_fault
                        // mat_data[bus,bus][phase_2, phase_2] += y_fault
                        // mat_data[bus,bus][phase_1, phase_2] -= y_fault
                        // mat_data[bus,bus][phase_2, phase_1] -= y_fault
                        mat_data_[diagonal_position](phase_1, phase_1) += y_fault;
                        mat_data_[diagonal_position](phase_2, phase_2) += y_fault;
                        mat_data_[diagonal_position](phase_1, phase_2) -= y_fault;
                        mat_data_[diagonal_position](phase_2, phase_1) -= y_fault;
                    }
                    else {
                        assert((fault_type == FaultType::two_phase_to_ground));
                        // mat_data[bus,bus][phase_1, phase_1] += 2 * y_fault
                        // mat_data[bus,bus][phase_2, phase_2] += 2 * y_fault
                        // mat_data[bus,bus][phase_1, phase_2] = -= y_fault
                        // mat_data[bus,bus][phase_2, phase_1] = -= y_fault
                        mat_data_[diagonal_position](phase_1, phase_1) += 2.0 * y_fault;
                        mat_data_[diagonal_position](phase_2, phase_2) += 2.0 * y_fault;
                        mat_data_[diagonal_position](phase_1, phase_2) -= y_fault;
                        mat_data_[diagonal_position](phase_2, phase_1) -= y_fault;
                    }
                }
            }
        }

        // solve matrix
        sparse_solver_.prefactorize_and_solve(mat_data_, perm_, output.u_bus, output.u_bus);

        // post processing
        calculate_result(y_bus, input, output, infinite_admittance_fault_counter, fault_type, phase_1, phase_2,
                         source_voltage_ref);

        return output;
    }

   private:
    Idx n_bus_;
    Idx n_fault_;
    // shared topo data
    std::shared_ptr<IdxVector const> source_bus_indptr_;
    std::shared_ptr<IdxVector const> fault_bus_indptr_;
    // sparse linear equation
    ComplexTensorVector<sym> mat_data_;
    // sparse solver
    SparseLUSolver<ComplexTensor<sym>, ComplexValue<sym>, ComplexValue<sym>> sparse_solver_;
    typename SparseLUSolver<ComplexTensor<sym>, ComplexValue<sym>, ComplexValue<sym>>::BlockPermArray perm_;

    void calculate_result(YBus<sym> const& y_bus, ShortCircuitInput const& input, ShortCircuitMathOutput<sym>& output,
                          IdxVector const& infinite_admittance_fault_counter, FaultType const fault_type,
                          int const& phase_1, int const& phase_2, double const& source_voltage_ref) {
        // loop through all buses
        for (Idx bus_number = 0; bus_number != n_bus_; ++bus_number) {
            ComplexValue<sym> const u_bus_initial = output.u_bus[bus_number];
            double const infinite_admittance_fault_counter_bus =
                static_cast<double>(infinite_admittance_fault_counter[bus_number]);

            for (Idx fault_number = (*fault_bus_indptr_)[bus_number];
                 fault_number != (*fault_bus_indptr_)[bus_number + 1]; ++fault_number) {
                auto& i_fault = output.fault[fault_number].i_fault;
                DoubleComplex const y_fault = input.faults[fault_number].y_fault;

                if (std::isinf(y_fault.real())) {
                    assert(std::isinf(y_fault.imag()));
                    if constexpr (sym) {  // three phase fault
                        i_fault = -1.0 * u_bus_initial /
                                  infinite_admittance_fault_counter_bus;  // injection is negative to fault
                        output.u_bus[bus_number] = 0.0;
                    }
                    else if (fault_type == FaultType::single_phase_to_ground) {
                        i_fault(phase_1) = -1.0 * u_bus_initial[phase_1] / infinite_admittance_fault_counter_bus;
                        output.u_bus[bus_number](phase_1) = 0.0;
                    }
                    else if (fault_type == FaultType::two_phase) {
                        i_fault(phase_1) = -1.0 * u_bus_initial[phase_2] / infinite_admittance_fault_counter_bus;
                        i_fault(phase_2) = -1.0 * i_fault(phase_1);
                        output.u_bus[bus_number](phase_2) = output.u_bus[bus_number](phase_1);
                    }
                    else {
                        assert((fault_type == FaultType::two_phase_to_ground));
                        i_fault(phase_1) = -1.0 * u_bus_initial[phase_1] / infinite_admittance_fault_counter_bus;
                        i_fault(phase_2) = -1.0 * u_bus_initial[phase_2] / infinite_admittance_fault_counter_bus;
                        output.u_bus[bus_number](phase_1) = 0.0;
                        output.u_bus[bus_number](phase_2) = 0.0;
                    }
                }
                else {
                    assert(!std::isinf(y_fault.imag()));
                    if (infinite_admittance_fault_counter[bus_number] > 0) {
                        // ignore fault objects with impedance, when there is a fault with infinite admittance on bus
                        continue;
                    }
                    if constexpr (sym) {  // three phase fault
                        i_fault = y_fault * u_bus_initial;
                    }
                    else if (fault_type == FaultType::single_phase_to_ground) {
                        i_fault(phase_1) = y_fault * u_bus_initial[phase_1];
                    }
                    else if (fault_type == FaultType::two_phase) {
                        i_fault(phase_1) = y_fault * u_bus_initial[phase_1] - y_fault * u_bus_initial[phase_2];
                        i_fault(phase_2) = y_fault * u_bus_initial[phase_2] - y_fault * u_bus_initial[phase_1];
                    }
                    else {
                        assert((fault_type == FaultType::two_phase_to_ground));
                        i_fault(phase_1) = 2.0 * y_fault * u_bus_initial[phase_1] - y_fault * u_bus_initial[phase_2];
                        i_fault(phase_2) = 2.0 * y_fault * u_bus_initial[phase_2] - y_fault * u_bus_initial[phase_1];
                    }
                }
            }

            ComplexValue<sym> i_source_bus{};  // if asym, already initialized to zero
            for (Idx source_number = (*source_bus_indptr_)[bus_number];
                 source_number != (*source_bus_indptr_)[bus_number + 1]; ++source_number) {
                ComplexTensor<sym> const y_source = y_bus.math_model_param().source_param[source_number];
                output.source[source_number].i = dot(
                    y_source,
                    (ComplexValue<sym>{input.source[source_number] * source_voltage_ref} - output.u_bus[bus_number]));
                i_source_bus += output.source[source_number].i;
            }

            // compensate source current into hard fault
            for (Idx fault_number = (*fault_bus_indptr_)[bus_number];
                 fault_number != (*fault_bus_indptr_)[bus_number + 1]; ++fault_number) {
                auto& i_fault = output.fault[fault_number].i_fault;
                DoubleComplex const y_fault = input.faults[fault_number].y_fault;

                if (std::isinf(y_fault.real())) {
                    assert(std::isinf(y_fault.imag()));
                    if constexpr (sym) {
                        i_fault += i_source_bus / infinite_admittance_fault_counter_bus;
                    }
                    else if (fault_type == FaultType::single_phase_to_ground) {
                        i_fault(phase_1) += i_source_bus[phase_1] / infinite_admittance_fault_counter_bus;
                    }
                    else if (fault_type == FaultType::two_phase) {
                        i_fault(phase_1) -= i_source_bus[phase_1];
                        i_fault(phase_2) -= i_source_bus[phase_2];
                    }
                    else {
                        assert((fault_type == FaultType::two_phase_to_ground));
                        i_fault(phase_1) += i_source_bus[phase_1];
                        i_fault(phase_2) += i_source_bus[phase_2];
                    }
                }
            }
        }

        output.branch = y_bus.template calculate_branch_flow<BranchShortCircuitMathOutput<sym>>(output.u_bus);
    }

    constexpr auto set_phase_index(FaultPhase fault_phase) {
        IntS phase_1{-1};
        IntS phase_2{-1};

        // This function updates the phase index for single and two phase faults

        using enum FaultPhase;

        switch (fault_phase) {
            case a: {
                phase_1 = 0;
                break;
            }
            case b: {
                phase_1 = 1;
                break;
            }
            case c: {
                phase_1 = 2;
                break;
            }
            case ab: {
                phase_1 = 0;
                phase_2 = 1;
                break;
            }
            case ac: {
                phase_1 = 0;
                phase_2 = 2;
                break;
            }
            case bc: {
                phase_1 = 1;
                phase_2 = 2;
                break;
            }
            default:
                break;
        }

        return std::make_pair(phase_1, phase_2);
    }

    bool all_fault_type_phase_equal(std::vector<FaultCalcParam> const& vec) {
        if (vec.empty()) {
            return false;
        }

        return std::all_of(cbegin(vec), cend(vec), [first = vec.front()](FaultCalcParam const& param) {
            return (param.fault_type == first.fault_type) && (param.fault_phase == first.fault_phase);
        });
    }
};

template class ShortCircuitSolver<true>;
template class ShortCircuitSolver<false>;

}  // namespace math_model_impl

template <bool sym>
using ShortCircuitSolver = math_model_impl::ShortCircuitSolver<sym>;

}  // namespace power_grid_model

#endif<|MERGE_RESOLUTION|>--- conflicted
+++ resolved
@@ -51,12 +51,8 @@
         // output
         ShortCircuitMathOutput<sym> output;
         output.u_bus.resize(n_bus_);
-<<<<<<< HEAD
         output.fault.resize(n_fault_);
-=======
-        output.i_fault.resize(n_fault_);
-        output.i_source.resize(n_source_);
->>>>>>> 40ab34b2
+        output.source.resize(n_source_);
 
         // copy y_bus data
         std::transform(y_bus.map_lu_y_bus().cbegin(), y_bus.map_lu_y_bus().cend(), mat_data_.begin(), [&](Idx k) {
