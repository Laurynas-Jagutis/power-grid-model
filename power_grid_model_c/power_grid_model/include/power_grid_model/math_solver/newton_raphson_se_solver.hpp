// SPDX-FileCopyrightText: 2022 Contributors to the Power Grid Model project <dynamic.grid.calculation@alliander.com>
//
// SPDX-License-Identifier: MPL-2.0

#pragma once
#ifndef POWER_GRID_MODEL_MATH_SOLVER_NEWTON_RAPHSON_SE_SOLVER_HPP
#define POWER_GRID_MODEL_MATH_SOLVER_NEWTON_RAPHSON_SE_SOLVER_HPP

/*
Newton Raphson state estimation solver
*/

#include "block_matrix.hpp"
#include "measured_values.hpp"
#include "y_bus.hpp"

#include "../calculation_parameters.hpp"
#include "../three_phase_tensor.hpp"

namespace power_grid_model::math_solver {

// hide implementation in inside namespace
namespace newton_raphson_se {

// block class for the unknown vector and/or right-hand side in state estimation equation
template <bool sym> struct NRSEUnknown : public Block<double, sym, false, 4> {
    template <int r, int c> using GetterType = typename Block<double, sym, false, 4>::template GetterType<r, c>;

    // eigen expression
    using Block<double, sym, false, 4>::Block;
    using Block<double, sym, false, 4>::operator=;

    GetterType<0, 0> theta() { return this->template get_val<0, 0>(); }
    GetterType<1, 0> v() { return this->template get_val<1, 0>(); }
    GetterType<2, 0> phi_p() { return this->template get_val<2, 0>(); }
    GetterType<3, 0> phi_q() { return this->template get_val<3, 0>(); }

    GetterType<0, 0> eta_theta() { return this->template get_val<0, 0>(); }
    GetterType<1, 0> eta_v() { return this->template get_val<1, 0>(); }
    GetterType<2, 0> tau_p() { return this->template get_val<2, 0>(); }
    GetterType<3, 0> tau_q() { return this->template get_val<3, 0>(); }
};

// block class for the right hand side in state estimation equation
template <bool sym> using NRSERhs = NRSEUnknown<sym>;

// class of 4*4 (12*12) se gain block
// [
//    [G, QT]
//    [Q, R ]
// ]
template <bool sym> class NRSEGainBlock : public Block<double, sym, true, 4> {
  public:
    template <int r, int c> using GetterType = typename Block<double, sym, true, 4>::template GetterType<r, c>;

    // eigen expression
    using Block<double, sym, true, 4>::Block;
    using Block<double, sym, true, 4>::operator=;

    GetterType<0, 0> g_P_theta() { return this->template get_val<0, 0>(); }
    GetterType<0, 1> g_P_v() { return this->template get_val<0, 1>(); }
    GetterType<1, 0> g_Q_theta() { return this->template get_val<1, 0>(); }
    GetterType<1, 1> g_Q_v() { return this->template get_val<1, 1>(); }

    GetterType<0, 2> qt_P_theta() { return this->template get_val<0, 2>(); }
    GetterType<0, 3> qt_P_v() { return this->template get_val<0, 3>(); }
    GetterType<1, 2> qt_Q_theta() { return this->template get_val<1, 2>(); }
    GetterType<1, 3> qt_Q_v() { return this->template get_val<1, 3>(); }

    GetterType<2, 0> q_P_theta() { return this->template get_val<2, 0>(); }
    GetterType<2, 1> q_P_v() { return this->template get_val<2, 1>(); }
    GetterType<3, 0> q_Q_theta() { return this->template get_val<3, 0>(); }
    GetterType<3, 1> q_Q_v() { return this->template get_val<3, 1>(); }

    GetterType<2, 2> r_P_theta() { return this->template get_val<2, 2>(); }
    GetterType<2, 3> r_P_v() { return this->template get_val<2, 3>(); }
    GetterType<3, 2> r_Q_theta() { return this->template get_val<3, 2>(); }
    GetterType<3, 3> r_Q_v() { return this->template get_val<3, 3>(); }
};

// solver
template <bool sym> class NewtonRaphsonSESolver {

    struct NRSEJacobian {
        RealTensor<sym> dP_dt{};
        RealTensor<sym> dP_dv{};
        RealTensor<sym> dQ_dt{};
        RealTensor<sym> dQ_dv{};

        NRSEJacobian& operator+=(NRSEJacobian const& other) {
            this->dP_dt += other.dP_dt;
            this->dP_dv += other.dP_dv;
            this->dQ_dt += other.dQ_dt;
            this->dQ_dv += other.dQ_dv;
            return *this;
        }
    };

  public:
    NewtonRaphsonSESolver(YBus<sym> const& y_bus, std::shared_ptr<MathModelTopology const> topo_ptr)
        : n_bus_{y_bus.size()},
          math_topo_{std::move(topo_ptr)},
          data_gain_(y_bus.nnz_lu()),
          del_x_rhs_(y_bus.size()),
          x_(y_bus.size()),
          sparse_solver_{y_bus.shared_indptr_lu(), y_bus.shared_indices_lu(), y_bus.shared_diag_lu()},
          perm_(y_bus.size()) {}

    MathOutput<sym> run_state_estimation(YBus<sym> const& y_bus, StateEstimationInput<sym> const& input, double err_tol,
                                         Idx max_iter, CalculationInfo& calculation_info) {
        // prepare
        Timer main_timer;
        Timer sub_timer;
        MathOutput<sym> output;
        output.u.resize(n_bus_);
        output.bus_injection.resize(n_bus_);
        double max_dev = std::numeric_limits<double>::max();

        main_timer = Timer(calculation_info, 2220, "Math solver");

        // preprocess measured value
        sub_timer = Timer(calculation_info, 2221, "Pre-process measured value");
        MeasuredValues<sym> const measured_values{y_bus.shared_topology(), input};

        // initialize voltage with initial angle
        sub_timer = Timer(calculation_info, 2223, "Initialize voltages");
        RealValue<sym> const mean_angle_shift = measured_values.mean_angle_shift();
        for (Idx bus = 0; bus != n_bus_; ++bus) {
            x_[bus].v() = 1.0;
            x_[bus].theta() = mean_angle_shift + math_topo_->phase_shift[bus];
            output.u[bus] = exp(1.0i * x_[bus].theta());
        }

        // loop to iterate
        Idx num_iter = 0;
        while (max_dev > err_tol || num_iter == 0) {
            if (num_iter++ == max_iter) {
                throw IterationDiverge{max_iter, max_dev, err_tol};
            }
            sub_timer = Timer(calculation_info, 2224, "Prepare LHS rhs");
            prepare_matrix_and_rhs(y_bus, measured_values, output.u);
            // solve with prefactorization
            sub_timer = Timer(calculation_info, 2225, "Solve sparse linear equation (pre-factorized)");
            sparse_solver_.solve_with_prefactorized_matrix(data_gain_, perm_, del_x_rhs_, del_x_rhs_);
            sub_timer = Timer(calculation_info, 2226, "Iterate unknown");
<<<<<<< HEAD
            max_dev = iterate_unknown(output.u, measured_values.has_angle_measurement());
=======
            max_dev = iterate_unknown(output.u, measured_values.has_angle());
>>>>>>> 2b706ad5
        };

        // calculate math result
        sub_timer = Timer(calculation_info, 2227, "Calculate Math Result");
        calculate_result(y_bus, measured_values, output);

        // Manually stop timers to avoid "Max number of iterations" to be included in the timing.
        sub_timer.stop();
        main_timer.stop();

        auto const key = Timer::make_key(2228, "Max number of iterations");
        calculation_info[key] = std::max(calculation_info[key], static_cast<double>(num_iter));

        return output;
    }

  private:
    Idx n_bus_;
    // shared topo data
    std::shared_ptr<MathModelTopology const> math_topo_;

    // data for gain matrix
    std::vector<NRSEGainBlock<sym>> data_gain_;
    // unknown and rhs
    std::vector<NRSERhs<sym>> del_x_rhs_;
    // voltage of current iteration
    std::vector<NRSERhs<sym>> x_;
    // solver
    SparseLUSolver<NRSEGainBlock<sym>, NRSERhs<sym>, NRSEUnknown<sym>> sparse_solver_;
    typename SparseLUSolver<NRSEGainBlock<sym>, NRSERhs<sym>, NRSEUnknown<sym>>::BlockPermArray perm_;

    void prepare_matrix_and_rhs(YBus<sym> const& y_bus, MeasuredValues<sym> const& measured_value,
                                ComplexValueVector<sym> const& current_u) {
        MathModelParam<sym> const& param = y_bus.math_model_param();
        IdxVector const& row_indptr = y_bus.row_indptr_lu();
        IdxVector const& col_indices = y_bus.col_indices_lu();
        IdxVector const& lu_diag = y_bus.lu_diag();
        // get generated (measured/estimated) voltage phasor
        // with current result voltage angle
        // check if this is  the right way or not
        ComplexValueVector<sym> measured_estimated_u = measured_value.voltage(current_u);

        // loop data index, all rows and columns
        for (Idx row = 0; row != n_bus_; ++row) {
            auto const& ui = measured_estimated_u[row];
            auto const& abs_ui_inv = diagonal_inverse(x_[row].v());
<<<<<<< HEAD
            // TODO Find a better way. vector outer product doesnt work with complex
=======
>>>>>>> 2b706ad5
            auto const ui_ui_conj = vector_outer_product(ui, conj(ui));

            NRSERhs<sym>& rhs_block = del_x_rhs_[row];
            rhs_block.clear();

            // get a reference and reset block to zero
            NRSEGainBlock<sym>& diag_block = data_gain_[lu_diag[row]];
            diag_block.clear();

            for (Idx data_idx_lu = row_indptr[row]; data_idx_lu != row_indptr[row + 1]; ++data_idx_lu) {
                Idx const col = col_indices[data_idx_lu];
                auto const& uj = measured_estimated_u[col];
<<<<<<< HEAD

                // TODO Find a better way. vector outer product doesnt work with complex
=======
>>>>>>> 2b706ad5
                auto const ui_uj_conj = vector_outer_product(ui, conj(uj));

                RealDiagonalTensor<sym> const& abs_uj_inv = diagonal_inverse(x_[col].v());
                // get a reference and reset block to zero
                NRSEGainBlock<sym>& block = data_gain_[data_idx_lu];
                // Diagonal block is being cleared outside this loop
                if (row != col) {
                    block.clear();
                }
                // get data idx of y bus,
                // skip for a fill-in
                Idx const data_idx = y_bus.map_lu_y_bus()[data_idx_lu];
                if (data_idx == -1) {
                    continue;
                }
                // fill block with voltage measurement, only diagonal
                if ((row == col) && measured_value.has_voltage(row)) {
                    add_voltage_measurments(block, rhs_block, measured_value, measured_estimated_u, row);
                }
                // fill block with branch, shunt measurement
                for (Idx element_idx = y_bus.y_bus_entry_indptr()[data_idx];
                     element_idx != y_bus.y_bus_entry_indptr()[data_idx + 1]; ++element_idx) {
                    Idx const obj = y_bus.y_bus_element()[element_idx].idx;
                    YBusElementType const type = y_bus.y_bus_element()[element_idx].element_type;
                    // shunt
                    if (type == YBusElementType::shunt && measured_value.has_shunt(obj)) {
                        auto const& yii = param.shunt_param[obj];
                        auto const& measured_power = measured_value.shunt_power(obj);
                        auto const jac_complex = jac_complex_intermediate_form(yii, ui_uj_conj);
                        auto const jac_complex_unit_other = dot(jac_complex, abs_ui_inv);
                        auto const calculated_power = sum_row(jac_complex);
                        auto block_i = calculate_jacobian(jac_complex, jac_complex_unit_other);
                        block_i += jacobian_diagonal_component(jac_complex_unit_other, calculated_power);
                        multiply_add_jacobian_blocks(block, rhs_block, block_i, block_i, measured_power,
                                                     calculated_power);

                    } else if ((type == YBusElementType::bff || type == YBusElementType::bft) &&
                               measured_value.has_branch_from(obj)) {
                        auto const& yii = param.branch_param[obj].yff();
                        auto const& yij = param.branch_param[obj].yft();

                        auto const jac_complex_ff = jac_complex_intermediate_form(yii, ui_ui_conj);
                        auto const jac_complex_ft = jac_complex_intermediate_form(yij, ui_uj_conj);

                        auto const calculated_power = sum_row(jac_complex_ff + jac_complex_ft);
                        auto const& measured_power = measured_value.branch_from_power(obj);

                        if (type == YBusElementType::bff) {
                            auto const jac_complex_unit_other_ff = dot(jac_complex_ff, abs_ui_inv);
                            auto block_i = calculate_jacobian(jac_complex_ff, jac_complex_unit_other_ff);
                            block_i += jacobian_diagonal_component(jac_complex_unit_other_ff, calculated_power);
                            multiply_add_jacobian_blocks(block, rhs_block, block_i, block_i, measured_power,
                                                         calculated_power);
                        } else if (type == YBusElementType::bft) {
                            auto const jac_complex_unit_other_ft = dot(jac_complex_ft, abs_uj_inv);
                            // TODO check if ij should be ii
                            auto const block_j = calculate_jacobian(jac_complex_ft, jac_complex_unit_other_ft);
                            auto block_i = jacobian_diagonal_component(jac_complex_unit_other_ft, calculated_power);
                            block_i += block_j;
                            multiply_add_jacobian_blocks(block, rhs_block, block_i, block_j, measured_power,
                                                         calculated_power);
                        }
                    } else if ((type == YBusElementType::btt || type == YBusElementType::btf) &&
                               measured_value.has_branch_to(obj)) {
                        auto const& yii = param.branch_param[obj].ytt();
                        auto const& yij = param.branch_param[obj].ytf();

                        auto const jac_complex_tt = jac_complex_intermediate_form(yii, ui_ui_conj);
                        auto const jac_complex_tf = jac_complex_intermediate_form(yij, ui_uj_conj);

                        auto const calculated_power = sum_row(jac_complex_tt + jac_complex_tf);
                        auto const& measured_power = measured_value.branch_to_power(obj);

                        if (type == YBusElementType::btt) {
                            auto const jac_complex_unit_other_tt = dot(jac_complex_tt, abs_ui_inv);
                            auto const block_j = calculate_jacobian(jac_complex_tt, jac_complex_unit_other_tt);
                            multiply_add_jacobian_blocks(block, rhs_block, block_j, block_j, measured_power,
                                                         calculated_power);

                        } else if (type == YBusElementType::btf) {
                            auto const jac_complex_unit_other_tf = dot(jac_complex_tf, abs_uj_inv);
                            auto const block_j = calculate_jacobian(jac_complex_tf, jac_complex_unit_other_tf);
                            auto block_i = jacobian_diagonal_component(jac_complex_unit_other_tf, calculated_power);
                            block_i += block_j;
                            multiply_add_jacobian_blocks(block, rhs_block, block_j, block_i, measured_power,
                                                         calculated_power);
                        }
                    }
                }

                // fill block with injection measurement
                // injection measurement exist
                if (measured_value.has_bus_injection(row)) {
                    auto const& yij = y_bus.admittance()[data_idx];
                    auto const jac_complex_ft = jac_complex_intermediate_form(yij, ui_ui_conj);
                    auto const jac_complex_unit_other_ft = dot(jac_complex_ft, abs_ui_inv);
                    auto const calculated_power = sum_row(jac_complex_ft);

                    auto const injection_jac = calculate_jacobian(jac_complex_ft, jac_complex_unit_other_ft);
                    add_injection_jacobian(block, injection_jac);

                    // add summed component to the diagonal block
                    auto const injection_jac_diagonal =
                        jacobian_diagonal_component(jac_complex_unit_other_ft, calculated_power);
                    add_injection_jacobian(diag_block, injection_jac_diagonal);

                    // R_ii = -variance, only diagonal
                    if (row == col) {
                        // assign variance to diagonal of 3x3 tensor, for asym
                        auto const& injection = measured_value.bus_injection(row);
                        rhs_block.tau_p() += injection.value.real();
                        rhs_block.tau_q() += injection.value.imag();

                        // TODO Confirm if correct
                        block.r_P_theta() += RealTensor<sym>{
                            RealValue<sym>{RealValue<sym>{1.0} / injection.p_variance / injection.p_variance}};
                        block.r_Q_v() += RealTensor<sym>{
                            RealValue<sym>{RealValue<sym>{1.0} / injection.q_variance / injection.q_variance}};
                    } else {

                        // subtract f(x) incrementally
                        rhs_block.tau_p() -= real(calculated_power);
                        rhs_block.tau_q() -= imag(calculated_power);
                    }

                }
                // injection measurement not exist
                else {
                    // Q_ij = 0
                    // R_ii = -1.0, only diagonal
                    // assign -1.0 to diagonal of 3x3 tensor, for asym
                    if (row == col) {
                        block.r_P_theta() = RealTensor<sym>{-1.0};
                        block.r_Q_v() = RealTensor<sym>{-1.0};
                    }
                }

                // Lagrange Multiplier: eta_i += sum_j (q_ji^T . phi_j)
                rhs_block.eta_theta() +=
                    dot(block.q_P_theta(), x_[col].phi_p()) + dot(block.q_Q_theta(), x_[col].phi_q());
                rhs_block.eta_v() += dot(block.q_P_v(), x_[col].phi_p()) + dot(block.q_Q_v(), x_[col].phi_q());
            }
        }

        // loop all transpose entry for QH
        // assign the transpose of the transpose entry of Q
        make_symmetric_from_lower_triangle(y_bus);

        // prefactorize
        sparse_solver_.prefactorize(data_gain_, perm_);
    }

    void make_symmetric_from_lower_triangle(YBus<sym> const& y_bus) {
        for (Idx data_idx_lu = 0; data_idx_lu != y_bus.nnz_lu(); ++data_idx_lu) {
            // skip for fill-in
            if (y_bus.map_lu_y_bus()[data_idx_lu] == -1) {
                continue;
            }
            Idx const data_idx_tranpose = y_bus.lu_transpose_entry()[data_idx_lu];
            data_gain_[data_idx_lu].qt_P_theta() = data_gain_[data_idx_tranpose].q_P_theta();
            data_gain_[data_idx_lu].qt_P_v() = data_gain_[data_idx_tranpose].q_Q_theta();
            data_gain_[data_idx_lu].qt_Q_theta() = data_gain_[data_idx_tranpose].q_P_v();
            data_gain_[data_idx_lu].qt_Q_v() = data_gain_[data_idx_tranpose].q_Q_v();
        }
    }

    void add_voltage_measurments(NRSEGainBlock<sym>& block, NRSERhs<sym>& rhs_block,
                                 MeasuredValues<sym> const& measured_value,
                                 ComplexValueVector<sym> const& measured_estimated_u, Idx const& row) {
        // G += 1.0 / variance
        // for 3x3 tensor, fill diagonal
        // TODO Change angle weight per angle variance and store angle as non complex
        // TODO if angle measurement not present, set w_angle to 0.
<<<<<<< HEAD
        auto const w_angle = RealTensor<sym>{1.0};
=======
        auto const w_angle = RealTensor<sym>{measured_value.has_angle_measurement(row) ? 1.0 : 0.0};
>>>>>>> 2b706ad5
        auto const w_v = RealTensor<sym>{1.0 / measured_value.voltage_var(row)};
        auto const abs_measured_v = cabs(measured_estimated_u[row]);
        auto const del_theta = arg(measured_estimated_u[row]) - x_[row].theta();
        auto const del_v = abs_measured_v - x_[row].v();
        block.g_P_theta() += w_angle;
        block.g_Q_v() += w_v;
        rhs_block.eta_theta() += dot(w_angle, del_theta);
        rhs_block.eta_v() += dot(w_v, del_v);
    }

    NRSEJacobian jacobian_diagonal_component(ComplexTensor<sym> jac_complex_unit_self,
                                             ComplexValue<sym> calculated_power) {
        NRSEJacobian jacobian{};
        auto const calculated_power_unit_self = sum_row(jac_complex_unit_self);
        jacobian.dP_dt -= RealTensor<sym>{imag_val<sym>(calculated_power)};
        jacobian.dP_dv += RealTensor<sym>{real_val<sym>(calculated_power_unit_self)};
        jacobian.dQ_dt += RealTensor<sym>{real_val<sym>(calculated_power)};
        jacobian.dQ_dv += RealTensor<sym>{imag_val<sym>(calculated_power_unit_self)};
        return jacobian;
    }

    NRSEJacobian calculate_jacobian(ComplexTensor<sym> const& jac_complex, ComplexTensor<sym> jac_complex_unit_other) {
        NRSEJacobian jacobian{};
        jacobian.dP_dt = imag(jac_complex);
        jacobian.dP_dv = -real(jac_complex);
        jacobian.dQ_dt = real(jac_complex_unit_other);
        jacobian.dQ_dv = imag(jac_complex_unit_other);
        return jacobian;
    }

    void multiply_add_jacobian_blocks(NRSEGainBlock<sym>& block, NRSERhs<sym>& rhs_block, NRSEJacobian const& block_1,
                                      NRSEJacobian const& block_2, PowerSensorCalcParam<sym> const& power_sensor,
                                      ComplexValue<sym> const& calculated_power) {
        auto const w_p = diagonal_inverse(power_sensor.p_variance);
        auto const w_q = diagonal_inverse(power_sensor.q_variance);
        auto const del_power = calculated_power - power_sensor.value;

        // matrix multiplication of F_k^T . w_k
        NRSEJacobian temp_product{};
        temp_product.dP_dt = dot(w_p, block_1.dP_dt);
        temp_product.dP_dv = dot(w_p, block_1.dP_dv);
        temp_product.dQ_dt = dot(w_q, block_1.dQ_dt);
        temp_product.dQ_dv = dot(w_q, block_1.dQ_dv);

        // matrix multiplication of F_k^T . w_k . F_k
        block.g_P_theta() += dot(temp_product.dP_dt, block_2.dP_dt) + dot(temp_product.dQ_dt, block_2.dQ_dt);
        block.g_P_v() += dot(temp_product.dP_dv, block_2.dP_dv) + dot(temp_product.dQ_dv, block_2.dQ_dv);
        block.g_Q_theta() += dot(temp_product.dP_dt, block_2.dP_dv) + dot(temp_product.dQ_dt, block_2.dQ_dv);
        block.g_Q_v() += dot(temp_product.dP_dv, block_2.dP_dt) + dot(temp_product.dQ_dv, block_2.dQ_dt);

        // matrix multiplication of F_k^T . w_k . (z - f(x))
        rhs_block.eta_theta() += dot(temp_product.dP_dt, real(del_power)) + dot(temp_product.dQ_dt, imag(del_power));
        rhs_block.eta_v() += dot(temp_product.dP_dv, real(del_power)) + dot(temp_product.dQ_dv, imag(del_power));
    }

    void add_injection_jacobian(NRSEGainBlock<sym>& block, NRSEJacobian const& jacobian_block) {
        block.q_P_theta() += jacobian_block.dP_dt;
        block.q_P_v() += jacobian_block.dP_dv;
        block.q_Q_theta() += jacobian_block.dQ_dt;
        block.q_Q_v() += jacobian_block.dQ_dv;
    }

    ComplexTensor<sym> jac_complex_intermediate_form(ComplexTensor<sym> const& yij,
                                                     ComplexTensor<sym> const& ui_conj_uj) {
        return conj(yij) * ui_conj_uj;
    }

<<<<<<< HEAD
    double iterate_unknown(ComplexValueVector<sym>& u, bool has_angle_measurement) {
=======
    double iterate_unknown(ComplexValueVector<sym>& u, bool has_angle) {
>>>>>>> 2b706ad5
        double max_dev = 0.0;
        // phase shift anti offset of slack bus, phase a
        // if no angle measurement is present
        double const angle_offset = [&]() -> double {
<<<<<<< HEAD
            if (has_angle_measurement) {
=======
            if (has_angle) {
>>>>>>> 2b706ad5
                return 1.0;
            }
            if constexpr (sym) {
                return x_[math_topo_->slack_bus_].theta() + del_x_rhs_[math_topo_->slack_bus_].theta();
            } else {
                return x_[math_topo_->slack_bus_].theta()(0) + del_x_rhs_[math_topo_->slack_bus_].theta()(0);
            }
        }();

        for (Idx bus = 0; bus != n_bus_; ++bus) {
            // accumulate the unknown variable
            auto const old_abs_u = x_[bus].v();
            x_[bus].theta() += del_x_rhs_[bus].theta() - angle_offset;
            x_[bus].v() += x_[bus].v() * del_x_rhs_[bus].v();
            x_[bus].phi_p() += del_x_rhs_[bus].phi_p();
            x_[bus].phi_q() += del_x_rhs_[bus].phi_q();

            // phase offset to calculated voltage as normalized
            u[bus] = x_[bus].v() * exp(1.0i * x_[bus].theta());
            // get dev of last iteration, get max
            double const dev = max_val(x_[bus].v() - old_abs_u);
            max_dev = std::max(dev, max_dev);
        }
        return max_dev;
    }

    void calculate_result(YBus<sym> const& y_bus, MeasuredValues<sym> const& measured_value, MathOutput<sym>& output) {
        // call y bus
        output.branch = y_bus.template calculate_branch_flow<BranchMathOutput<sym>>(output.u);
        output.shunt = y_bus.template calculate_shunt_flow<ApplianceMathOutput<sym>>(output.u);
        output.bus_injection = y_bus.calculate_injection(output.u);
        std::tie(output.load_gen, output.source) =
            measured_value.calculate_load_gen_source(output.u, output.bus_injection);
    }

    auto diagonal_inverse(RealValue<sym> const& value) {
        return RealDiagonalTensor<sym>{static_cast<RealValue<sym>>(RealValue<sym>{1.0} / value)};
    }
};

template class NewtonRaphsonSESolver<true>;
template class NewtonRaphsonSESolver<false>;

} // namespace newton_raphson_se

using newton_raphson_se::NewtonRaphsonSESolver;

} // namespace power_grid_model::math_solver

#endif<|MERGE_RESOLUTION|>--- conflicted
+++ resolved
@@ -143,11 +143,7 @@
             sub_timer = Timer(calculation_info, 2225, "Solve sparse linear equation (pre-factorized)");
             sparse_solver_.solve_with_prefactorized_matrix(data_gain_, perm_, del_x_rhs_, del_x_rhs_);
             sub_timer = Timer(calculation_info, 2226, "Iterate unknown");
-<<<<<<< HEAD
-            max_dev = iterate_unknown(output.u, measured_values.has_angle_measurement());
-=======
             max_dev = iterate_unknown(output.u, measured_values.has_angle());
->>>>>>> 2b706ad5
         };
 
         // calculate math result
@@ -194,10 +190,6 @@
         for (Idx row = 0; row != n_bus_; ++row) {
             auto const& ui = measured_estimated_u[row];
             auto const& abs_ui_inv = diagonal_inverse(x_[row].v());
-<<<<<<< HEAD
-            // TODO Find a better way. vector outer product doesnt work with complex
-=======
->>>>>>> 2b706ad5
             auto const ui_ui_conj = vector_outer_product(ui, conj(ui));
 
             NRSERhs<sym>& rhs_block = del_x_rhs_[row];
@@ -210,11 +202,6 @@
             for (Idx data_idx_lu = row_indptr[row]; data_idx_lu != row_indptr[row + 1]; ++data_idx_lu) {
                 Idx const col = col_indices[data_idx_lu];
                 auto const& uj = measured_estimated_u[col];
-<<<<<<< HEAD
-
-                // TODO Find a better way. vector outer product doesnt work with complex
-=======
->>>>>>> 2b706ad5
                 auto const ui_uj_conj = vector_outer_product(ui, conj(uj));
 
                 RealDiagonalTensor<sym> const& abs_uj_inv = diagonal_inverse(x_[col].v());
@@ -388,11 +375,7 @@
         // for 3x3 tensor, fill diagonal
         // TODO Change angle weight per angle variance and store angle as non complex
         // TODO if angle measurement not present, set w_angle to 0.
-<<<<<<< HEAD
-        auto const w_angle = RealTensor<sym>{1.0};
-=======
         auto const w_angle = RealTensor<sym>{measured_value.has_angle_measurement(row) ? 1.0 : 0.0};
->>>>>>> 2b706ad5
         auto const w_v = RealTensor<sym>{1.0 / measured_value.voltage_var(row)};
         auto const abs_measured_v = cabs(measured_estimated_u[row]);
         auto const del_theta = arg(measured_estimated_u[row]) - x_[row].theta();
@@ -460,20 +443,12 @@
         return conj(yij) * ui_conj_uj;
     }
 
-<<<<<<< HEAD
-    double iterate_unknown(ComplexValueVector<sym>& u, bool has_angle_measurement) {
-=======
     double iterate_unknown(ComplexValueVector<sym>& u, bool has_angle) {
->>>>>>> 2b706ad5
         double max_dev = 0.0;
         // phase shift anti offset of slack bus, phase a
         // if no angle measurement is present
         double const angle_offset = [&]() -> double {
-<<<<<<< HEAD
-            if (has_angle_measurement) {
-=======
             if (has_angle) {
->>>>>>> 2b706ad5
                 return 1.0;
             }
             if constexpr (sym) {
