// SPDX-FileCopyrightText: 2022 Contributors to the Power Grid Model project <dynamic.grid.calculation@alliander.com>
//
// SPDX-License-Identifier: MPL-2.0

#pragma once
#ifndef POWER_GRID_MODEL_MATH_SOLVER_NEWTON_RAPHSON_SE_SOLVER_HPP
#define POWER_GRID_MODEL_MATH_SOLVER_NEWTON_RAPHSON_SE_SOLVER_HPP

/*
Newton Raphson state estimation solver
*/

#include "block_matrix.hpp"
#include "measured_values.hpp"
#include "y_bus.hpp"

#include "../calculation_parameters.hpp"
#include "../three_phase_tensor.hpp"

namespace power_grid_model {

// hide implementation in inside namespace
namespace math_model_impl::nrse {

// block class for the unknown vector and/or right-hand side in state estimation equation
template <bool sym> struct NRSEUnknown : public Block<double, sym, false, 4> {
    template <int r, int c> using GetterType = typename Block<double, sym, false, 4>::template GetterType<r, c>;

    // eigen expression
    using Block<double, sym, false, 4>::Block;
    using Block<double, sym, false, 4>::operator=;

    GetterType<0, 0> theta() { return this->template get_val<0, 0>(); }
    GetterType<1, 0> v() { return this->template get_val<1, 0>(); }
    GetterType<2, 0> phi_theta() { return this->template get_val<2, 0>(); }
    GetterType<3, 0> phi_v() { return this->template get_val<3, 0>(); }

    GetterType<0, 0> eta_theta() { return this->template get_val<0, 0>(); }
    GetterType<1, 0> eta_v() { return this->template get_val<1, 0>(); }
    GetterType<2, 0> tau_theta() { return this->template get_val<2, 0>(); }
    GetterType<3, 0> tau_v() { return this->template get_val<3, 0>(); }
};

// block class for the right hand side in state estimation equation
template <bool sym> using NRSERhs = NRSEUnknown<sym>;

// class of 4*4 (12*12) se gain block
// [
//    [G, QH]
//    [Q, R ]
// ]
template <bool sym> class NRSEGainBlock : public Block<double, sym, true, 4> {
  public:
    template <int r, int c> using GetterType = typename Block<double, sym, true, 4>::template GetterType<r, c>;

    // eigen expression
    using Block<double, sym, true, 4>::Block;
    using Block<double, sym, true, 4>::operator=;

    GetterType<0, 0> g_P_theta() { return this->template get_val<0, 0>(); }
    GetterType<0, 1> g_P_v() { return this->template get_val<0, 1>(); }
    GetterType<1, 0> g_Q_theta() { return this->template get_val<1, 0>(); }
    GetterType<1, 1> g_Q_v() { return this->template get_val<1, 1>(); }

    GetterType<0, 2> qh_P_theta() { return this->template get_val<0, 2>(); }
    GetterType<0, 3> qh_P_v() { return this->template get_val<0, 3>(); }
    GetterType<1, 2> qh_Q_theta() { return this->template get_val<1, 2>(); }
    GetterType<1, 3> qh_Q_v() { return this->template get_val<1, 3>(); }

    GetterType<2, 0> q_P_theta() { return this->template get_val<2, 0>(); }
    GetterType<2, 1> q_P_v() { return this->template get_val<2, 1>(); }
    GetterType<3, 0> q_Q_theta() { return this->template get_val<3, 0>(); }
    GetterType<3, 1> q_Q_v() { return this->template get_val<3, 1>(); }

    GetterType<2, 2> r_P_theta() { return this->template get_val<2, 2>(); }
    GetterType<2, 3> r_P_v() { return this->template get_val<2, 3>(); }
    GetterType<3, 2> r_Q_theta() { return this->template get_val<3, 2>(); }
    GetterType<3, 3> r_Q_v() { return this->template get_val<3, 3>(); }
};

// solver
template <bool sym> class NewtonRaphsonSESolver {

    struct NRSEJacobian {
        struct i_side_block {};
        struct j_side_block {};

        RealTensor<sym> dP_dt{};
        RealTensor<sym> dP_dv{};
        RealTensor<sym> dQ_dt{};
        RealTensor<sym> dQ_dv{};
    };

  public:
    NewtonRaphsonSESolver(YBus<sym> const& y_bus, std::shared_ptr<MathModelTopology const> topo_ptr)
        : n_bus_{y_bus.size()},
          math_topo_{std::move(topo_ptr)},
          data_gain_(y_bus.nnz_lu()),
          del_x_rhs_(y_bus.size()),
          x_(y_bus.size()),
          sparse_solver_{y_bus.shared_indptr_lu(), y_bus.shared_indices_lu(), y_bus.shared_diag_lu()},
          perm_(y_bus.size()) {}

    MathOutput<sym> run_state_estimation(YBus<sym> const& y_bus, StateEstimationInput<sym> const& input, double err_tol,
                                         Idx max_iter, CalculationInfo& calculation_info) {
        // prepare
        Timer main_timer;
        Timer sub_timer;
        MathOutput<sym> output;
        output.u.resize(n_bus_);
        output.bus_injection.resize(n_bus_);
        double max_dev = std::numeric_limits<double>::max();

        main_timer = Timer(calculation_info, 2220, "Math solver");

        // preprocess measured value
        sub_timer = Timer(calculation_info, 2221, "Pre-process measured value");
        MeasuredValues<sym> const measured_values{y_bus.shared_topology(), input};

        // initialize voltage with initial angle
        sub_timer = Timer(calculation_info, 2223, "Initialize voltages");
        RealValue<sym> const mean_angle_shift = measured_values.mean_angle_shift();
        for (Idx bus = 0; bus != n_bus_; ++bus) {
            x_[bus].v() = 1.0;
            x_[bus].theta() = mean_angle_shift + math_topo_->phase_shift[bus];
            output.u[bus] = exp(1.0i * x_[bus].theta());
        }

        // loop to iterate
        Idx num_iter = 0;
        while (max_dev > err_tol || num_iter == 0) {
            if (num_iter++ == max_iter) {
                throw IterationDiverge{max_iter, max_dev, err_tol};
            }
            sub_timer = Timer(calculation_info, 2224, "Prepare LHS rhs");
            prepare_matrix_and_rhs(y_bus, measured_values, output.u);
            // solve with prefactorization
            sub_timer = Timer(calculation_info, 2225, "Solve sparse linear equation (pre-factorized)");
            sparse_solver_.solve_with_prefactorized_matrix(data_gain_, perm_, del_x_rhs_, del_x_rhs_);
            sub_timer = Timer(calculation_info, 2226, "Iterate unknown");
            max_dev = iterate_unknown(output.u, measured_values.has_angle_measurement());
        };

        // calculate math result
        sub_timer = Timer(calculation_info, 2227, "Calculate Math Result");
        // calculate_result(y_bus, measured_values, output);

        // Manually stop timers to avoid "Max number of iterations" to be included in the timing.
        sub_timer.stop();
        main_timer.stop();

        auto const key = Timer::make_key(2228, "Max number of iterations");
        calculation_info[key] = std::max(calculation_info[key], static_cast<double>(num_iter));

        return output;
    }

  private:
    Idx n_bus_;
    // shared topo data
    std::shared_ptr<MathModelTopology const> math_topo_;

    // data for gain matrix
    std::vector<NRSEGainBlock<sym>> data_gain_;
    // unknown and rhs
    std::vector<NRSERhs<sym>> del_x_rhs_;
    // voltage of current iteration
    std::vector<NRSERhs<sym>> x_;
    // solver
    SparseLUSolver<NRSEGainBlock<sym>, NRSERhs<sym>, NRSEUnknown<sym>> sparse_solver_;
    typename SparseLUSolver<NRSEGainBlock<sym>, NRSERhs<sym>, NRSEUnknown<sym>>::BlockPermArray perm_;

    void prepare_matrix_and_rhs(YBus<sym> const& y_bus, MeasuredValues<sym> const& measured_value,
                                ComplexValueVector<sym> const& current_u) {
        MathModelParam<sym> const& param = y_bus.math_model_param();
        IdxVector const& row_indptr = y_bus.row_indptr_lu();
        IdxVector const& col_indices = y_bus.col_indices_lu();
        // get generated (measured/estimated) voltage phasor
        // with current result voltage angle
        // check if this is  the right way or not
        ComplexValueVector<sym> measured_u = measured_value.voltage(current_u);

        // loop data index, all rows and columns
        for (Idx row = 0; row != n_bus_; ++row) {
            auto const& ui = current_u[row];
            RealValue<sym> const& abs_ui = x_[row].v();
            auto const unit_ui = exp(1.0i * x_[row].theta());
            NRSERhs<sym>& rhs_block = del_x_rhs_[row];
            rhs_block = NRSERhs<sym>{};
            NRSEGainBlock<sym>& diag_block = data_gain_[y_bus.lu_diag()[row]];
            diag_block = NRSEGainBlock<sym>{};
            for (Idx data_idx_lu = row_indptr[row]; data_idx_lu != row_indptr[row + 1]; ++data_idx_lu) {
                Idx const col = col_indices[data_idx_lu];
                auto const& uj = current_u[col];
                RealValue<sym> const& abs_uj = x_[col].v();
                auto const unit_uj = exp(1.0i * x_[col].theta());
                // get a reference and reset block to zero
                NRSEGainBlock<sym>& block = data_gain_[data_idx_lu];
                if (row != col) {
                    block = NRSEGainBlock<sym>{};
                }
                // get data idx of y bus,
                // skip for a fill-in
                Idx const data_idx = y_bus.map_lu_y_bus()[data_idx_lu];
                if (data_idx == -1) {
                    continue;
                }
                // fill block with voltage measurement, only diagonal
                if ((row == col) && measured_value.has_voltage(row)) {
                    // G += 1.0 / variance
                    // for 3x3 tensor, fill diagonal
                    // TODO Figure out angle measurement
                    auto const w_v = RealTensor<sym>{1.0 / measured_value.voltage_var(row)};
                    auto const del_u = measured_u[row] - current_u[row];
                    // block.g_P_theta() += weight_angle;
                    block.g_P_v() += w_v;
                    // block.g_Q_theta() += weight_angle;
                    block.g_Q_v() += w_v;
                    // block.eta_theta() += dot(weight_angle, cabs(del_u));
                    rhs_block.eta_v() += dot(w_v, cabs(del_u));
                }
                // fill block with branch, shunt measurement
                for (Idx element_idx = y_bus.y_bus_entry_indptr()[data_idx];
                     element_idx != y_bus.y_bus_entry_indptr()[data_idx + 1]; ++element_idx) {
                    Idx const obj = y_bus.y_bus_element()[element_idx].idx;
                    YBusElementType const type = y_bus.y_bus_element()[element_idx].element_type;
                    // shunt
                    if (type == YBusElementType::shunt) {
                        if (measured_value.has_shunt(obj)) {
                            auto const& yii = param.shunt_param[obj];
                            auto const calculated_power = calculated_shunt_power(yii, ui);
                            NRSEJacobian block_i = shunt_jacobian(ui, yii);
                            multiply_add_jacobian_blocks(block, rhs_block, block_i, block_i,
                                                         measured_value.branch_from_power(obj), calculated_power);
                        }
                    } else {
                        // TODO move this inside NRSEjacboian or else it calculates all times
                        auto const& yij = param.branch_param[obj].yft();
                        auto const gc_plus_bs = g_cos_plus_b_sin(yij, ui, uj);
                        auto const gs_minus_bc = g_sin_minus_b_cos(yij, ui, uj);
                        ComplexValue<sym> calculated_power_ij = calculated_branch_power(gc_plus_bs, gs_minus_bc);

                        if (type == YBusElementType::bff) {
                            if (measured_value.has_branch_from(obj)) {
                                auto const& yii = param.branch_param[obj].yff();
                                auto const calculated_power = calculated_power_ij + calculated_shunt_power(yii, ui);
                                NRSEJacobian block_i = branch_from_jacobian(gs_minus_bc, gc_plus_bs, abs_uj);
                                multiply_add_jacobian_blocks(block, rhs_block, block_i, block_i,
                                                             measured_value.branch_from_power(obj), calculated_power);
                            }
                        } else if (type == YBusElementType::bft) {
                            if (measured_value.has_branch_from(obj)) {
                                auto const& yii = param.branch_param[obj].yff();
                                auto const calculated_power = calculated_power_ij + calculated_shunt_power(yii, ui);
                                NRSEJacobian block_i = branch_from_jacobian(gs_minus_bc, gc_plus_bs, abs_uj);
                                NRSEJacobian block_j = branch_to_jacobian(gs_minus_bc, gc_plus_bs, abs_ui);
                                multiply_add_jacobian_blocks(block, rhs_block, block_i, block_j,
                                                             measured_value.branch_from_power(obj), calculated_power);
                            }
                        } else if (type == YBusElementType::btt) {
                            if (measured_value.has_branch_to(obj)) {
                                auto const& yii = param.branch_param[obj].ytt();
                                auto const calculated_power = calculated_power_ij + calculated_shunt_power(yii, uj);
                                NRSEJacobian block_j = branch_to_jacobian(gs_minus_bc, gc_plus_bs, abs_ui);
                                multiply_add_jacobian_blocks(block, rhs_block, block_j, block_j,
                                                             measured_value.branch_to_power(obj), calculated_power);
                            }
                        } else if (type == YBusElementType::btf) {
                            if (measured_value.has_branch_to(obj)) {
                                auto const& yii = param.branch_param[obj].ytt();
                                auto const calculated_power = calculated_power_ij + calculated_shunt_power(yii, uj);
                                NRSEJacobian block_i = branch_to_jacobian(gs_minus_bc, gc_plus_bs, abs_uj);
                                NRSEJacobian block_j = branch_from_jacobian(gs_minus_bc, gc_plus_bs, abs_ui);
                                multiply_add_jacobian_blocks(block, rhs_block, block_i, block_j,
                                                             measured_value.branch_to_power(obj), calculated_power);
                            }
                        }
                    }
                }

                // fill block with injection measurement
                // injection measurement exist
                if (measured_value.has_bus_injection(row)) {
                    auto const& yij = y_bus.admittance()[data_idx];

                    // R_ii = -variance, only diagonal
                    if (row == col) {
                        // assign variance to diagonal of 3x3 tensor, for asym
                        auto const& injection = measured_value.bus_injection(row);
                        // add negative of the non-summation value then sign will be reversed when row is summed
                        auto const w_p = diagonal_inverse(injection.p_variance);
                        auto const w_q = diagonal_inverse(injection.q_variance);
                        NRSEJacobian injection_diagonal = injection_diagonal_jacobian(yij, abs_ui);
                        add_single_jacobian(block, injection_diagonal, 1.0);

                        rhs_block.tau_theta() += injection.value.real();
                        rhs_block.tau_v() += injection.value.imag();

                        // block.r_P_theta() += w_p * w_p;
                        // block.r_Q_v() += w_q * w_q;
                    } else {
                        auto const gc_plus_bs = g_cos_plus_b_sin(yij, ui, uj);
                        auto const gs_minus_bc = g_sin_minus_b_cos(yij, ui, uj);
                        // Same jacobian for branch from applies to non diagonal injection
                        NRSEJacobian injection_non_diagonal = branch_from_jacobian(gs_minus_bc, gc_plus_bs, abs_uj);
                        add_single_jacobian(block, injection_non_diagonal, 1.0);
                        // TODO alternate: store here and add stored outside this loop
                        add_single_jacobian(diag_block, injection_non_diagonal, -1.0);

                        // subtract f(x) incrementally
                        rhs_block.tau_theta() += -sum_row(gc_plus_bs);
                        rhs_block.tau_v() += -sum_row(gs_minus_bc);
                    }
                }
                // injection measurement not exist
                else {
                    // Q_ij = 0
                    // R_ii = -1.0, only diagonal
                    // assign -1.0 to diagonal of 3x3 tensor, for asym
                    if (row == col) {
                        block.r_P_theta() = RealTensor<sym>{-1.0};
                        block.r_Q_v() = RealTensor<sym>{-1.0};
                    }
                }
            }
        }

        // loop all transpose entry for QH
        // assign the transpose of the transpose entry of Q
        for (Idx data_idx_lu = 0; data_idx_lu != y_bus.nnz_lu(); ++data_idx_lu) {
            // skip for fill-in
            if (y_bus.map_lu_y_bus()[data_idx_lu] == -1) {
                continue;
            }
            Idx const data_idx_tranpose = y_bus.lu_transpose_entry()[data_idx_lu];
            data_gain_[data_idx_lu].qh_P_theta() = data_gain_[data_idx_tranpose].q_P_theta();
            data_gain_[data_idx_lu].qh_P_v() = data_gain_[data_idx_tranpose].q_Q_theta();
            data_gain_[data_idx_lu].qh_Q_theta() = data_gain_[data_idx_tranpose].q_P_v();
            data_gain_[data_idx_lu].qh_Q_v() = data_gain_[data_idx_tranpose].q_Q_v();
        }
        // prefactorize
        sparse_solver_.prefactorize(data_gain_, perm_);
    }

    NRSEJacobian shunt_jacobian(ComplexValue<sym> const& ui, ComplexTensor<sym> const& yii) {
        NRSEJacobian jacobian_sub_block{};
        jacobian_sub_block.dP_dv = dot(real(yii), cabs(ui), RealDiagonalTensor<sym>{2.0});
        jacobian_sub_block.dQ_dv = dot(real(yii), cabs(ui), RealDiagonalTensor<sym>{2.0});
        return jacobian_sub_block;
    }

    NRSEJacobian branch_from_jacobian(RealTensor<sym> const& gs_minus_bc, RealTensor<sym> const& gc_plus_bs,
                                      RealValue<sym> const& abs_u_other_side) {
        NRSEJacobian jacobian_sub_block{};
        jacobian_sub_block.dP_dt = gs_minus_bc;
        jacobian_sub_block.dP_dv = gc_plus_bs; // / abs_u_other_side;
        jacobian_sub_block.dQ_dt = -gc_plus_bs;
        jacobian_sub_block.dQ_dv = gs_minus_bc; // / abs_u_other_side;
        return jacobian_sub_block;
    }

    NRSEJacobian branch_to_jacobian(RealTensor<sym> const& gs_minus_bc, RealTensor<sym> const& gc_plus_bs,
                                    RealValue<sym> const& abs_u_other_side) {
        auto jacobian_sub_block = branch_from_jacobian(gs_minus_bc, gc_plus_bs, abs_u_other_side);
        jacobian_sub_block.dP_dt = -jacobian_sub_block.dP_dt;
        jacobian_sub_block.dQ_dt = -jacobian_sub_block.dQ_dt;
        return jacobian_sub_block;
    }

    NRSEJacobian injection_diagonal_jacobian(ComplexTensor<sym> const& yii, RealValue<sym> const& abs_ui) {
        NRSEJacobian jacobian_sub_block{};
        // TODO multiply correctly
        // jacobian_sub_block.dP_dt =  dot(imag(yii), abs_ui, abs_ui);
        // jacobian_sub_block.dP_dv = dot(real(yii), -abs_ui);
        // jacobian_sub_block.dQ_dt = -dot(real(yii), abs_ui, abs_ui);
        // jacobian_sub_block.dQ_dv = dot(imag(yii), abs_ui);
        return jacobian_sub_block;
    }

    void multiply_add_jacobian_blocks(NRSEGainBlock<sym>& block, NRSERhs<sym>& rhs_block, NRSEJacobian block_1,
                                      NRSEJacobian block_2, PowerSensorCalcParam<sym> power_sensor,
                                      ComplexValue<sym> calculated_power) {
        auto const w_p = diagonal_inverse(power_sensor.p_variance);
        auto const w_q = diagonal_inverse(power_sensor.q_variance);
        auto const del_power = calculated_power - power_sensor.value;

        block.g_P_theta() += dot(w_p, block_1.dP_dt, block_2.dP_dt) + dot(w_q, block_1.dQ_dt, block_2.dQ_dt);
        block.g_P_v() += dot(w_p, block_1.dP_dv, block_2.dP_dv) + dot(w_q, block_1.dQ_dv, block_2.dQ_dv);
        block.g_Q_theta() += dot(w_p, block_1.dP_dt, block_2.dP_dv) + dot(w_q, block_1.dQ_dt, block_2.dQ_dv);
        block.g_Q_v() += dot(w_p, block_1.dP_dv, block_2.dP_dt) + dot(w_q, block_1.dQ_dv, block_2.dQ_dt);

        rhs_block.eta_theta() += dot(w_p, block_1.dP_dt, real(del_power)) + dot(w_q, block_1.dQ_dt, imag(del_power));
        rhs_block.eta_v() += dot(w_p, block_1.dP_dv, real(del_power)) + dot(w_q, block_1.dQ_dv, imag(del_power));
    }

    void add_single_jacobian(NRSEGainBlock<sym>& block, NRSEJacobian jacobian_block, double multiplier) {
        block.q_P_theta() += multiplier * jacobian_block.dP_dt;
        block.q_P_v() += multiplier * jacobian_block.dP_dv;
        block.q_Q_theta() += multiplier * jacobian_block.dQ_dt;
        block.q_Q_v() += multiplier * jacobian_block.dQ_dv;
    }

    ComplexValue<sym> calculated_branch_power(RealTensor<sym> const& gs_minus_bc, RealTensor<sym> const& gc_plus_bs) {
        // TODO multiply correctly
        // ComplexValue<sym> power{};
        // power.real(sum_row(gc_plus_bs));
        // power.imag(sum_row(gs_minus_bc));
        return ComplexValue<sym>{};
    }

    ComplexValue<sym> calculated_shunt_power(ComplexTensor<sym> const& yii, ComplexValue<sym> const& ui) {
        return dot(yii, ui * ui);
    }

    RealTensor<sym> ui_uj_cos_ij(ComplexValue<sym> ui, ComplexValue<sym> uj) {
        return vector_outer_product(real(ui), real(uj)) + vector_outer_product(imag(ui), imag(uj));
    }

    RealTensor<sym> ui_uj_sin_ij(ComplexValue<sym> ui, ComplexValue<sym> uj) {
        return vector_outer_product(imag(ui), real(uj)) - vector_outer_product(real(ui), imag(uj));
    }

    auto g_sin_minus_b_cos(ComplexTensor<sym> yij, ComplexValue<sym> ui, ComplexValue<sym> uj) {
        return real(yij) * ui_uj_sin_ij(ui, uj) - imag(yij) * ui_uj_cos_ij(ui, uj);
    }
    auto g_cos_plus_b_sin(ComplexTensor<sym> yij, ComplexValue<sym> ui, ComplexValue<sym> uj) {
        return real(yij) * ui_uj_cos_ij(ui, uj) + imag(yij) * ui_uj_sin_ij(ui, uj);
    }

    double iterate_unknown(ComplexValueVector<sym>& u, bool /*has_angle_measurement*/) {
        double max_dev = 0.0;

        for (Idx bus = 0; bus != n_bus_; ++bus) {
            // angle
            x_[bus].theta() += del_x_rhs_[bus].theta();
            // magnitude
            x_[bus].v() += x_[bus].v() * del_x_rhs_[bus].v();
            // phase offset to calculated voltage as normalized
            ComplexValue<sym> const u_tmp = x_[bus].v() * exp(1.0i * x_[bus].theta());
            // get dev of last iteration, get max
            double const dev = max_val(cabs(u_tmp - u[bus]));
            max_dev = std::max(dev, max_dev);
            // assign
            u[bus] = u_tmp;
        }
        return max_dev;
    }
<<<<<<< HEAD

    void calculate_result(YBus<sym> const& y_bus, MeasuredValues<sym> const& measured_value, MathOutput<sym>& output) {
        // call y bus
        output.branch = y_bus.template calculate_branch_flow<BranchMathOutput<sym>>(output.u);
        output.shunt = y_bus.template calculate_shunt_flow<ApplianceMathOutput<sym>>(output.u);
        output.bus_injection = y_bus.calculate_injection(output.u);
        std::tie(output.load_gen, output.source) =
            measured_value.calculate_load_gen_source(output.u, output.bus_injection);
    }

    auto diagonal_inverse(RealValue<sym> const& value) {
        return RealDiagonalTensor<sym>{static_cast<RealValue<sym>>(RealValue<sym>{1.0} / value)};
    }
=======
>>>>>>> ed9002c9
};

template class NewtonRaphsonSESolver<true>;
template class NewtonRaphsonSESolver<false>;

} // namespace math_model_impl::nrse

template <bool sym> using NewtonRaphsonSESolver = math_model_impl::nrse::NewtonRaphsonSESolver<sym>;

} // namespace power_grid_model

#endif<|MERGE_RESOLUTION|>--- conflicted
+++ resolved
@@ -445,7 +445,6 @@
         }
         return max_dev;
     }
-<<<<<<< HEAD
 
     void calculate_result(YBus<sym> const& y_bus, MeasuredValues<sym> const& measured_value, MathOutput<sym>& output) {
         // call y bus
@@ -459,8 +458,6 @@
     auto diagonal_inverse(RealValue<sym> const& value) {
         return RealDiagonalTensor<sym>{static_cast<RealValue<sym>>(RealValue<sym>{1.0} / value)};
     }
-=======
->>>>>>> ed9002c9
 };
 
 template class NewtonRaphsonSESolver<true>;
