--- conflicted
+++ resolved
@@ -40,11 +40,7 @@
 # build
 cmake --build --preset ${PRESET} --verbose -j1
 # test
-<<<<<<< HEAD
-${BUILD_DIR}/bin/power_grid_model_unit_tests
-=======
 ctest --test-dir . -E PGMExample
->>>>>>> 459f80e6
 # example
 if [[ "${C_API_EXAMPLE}" ]];  then
   ${BUILD_DIR}/bin/power_grid_model_c_example
