--- conflicted
+++ resolved
@@ -113,19 +113,6 @@
 also modeled as `line`. A `line` can only connect two nodes with the same rated voltage. 
 If `i_n` is not provided, `loading` of line will be a `nan` value.
 
-| name   | data type | unit       | description                                 |                 required                  |  input   |  update  |  output  |           valid values            |
-|--------|-----------|------------|---------------------------------------------|:-----------------------------------------:|:--------:|:--------:|:--------:|:---------------------------------:|
-| `r1`   | `double`  | ohm (Ω)    | positive-sequence serial resistance         |                 &#10004;                  | &#10004; | &#10060; | &#10060; | `r1` and `x1` cannot be both zero |
-| `x1`   | `double`  | ohm (Ω)    | positive-sequence serial reactance          |                 &#10004;                  | &#10004; | &#10060; | &#10060; | `r1` and `x1` cannot be both zero |
-| `c1`   | `double`  | farad (F)  | positive-sequence shunt capacitance         |                 &#10004;                  | &#10004; | &#10060; | &#10060; |                                   |
-| `tan1` | `double`  | -          | positive-sequence shunt loss factor (tan𝛿) |                 &#10004;                  | &#10004; | &#10060; | &#10060; |                                   |
-| `r0`   | `double`  | ohm (Ω)    | zero-sequence serial resistance             | &#10024; only for asymmetric calculations | &#10004; | &#10060; | &#10060; | `r0` and `x0` cannot be both zero |
-| `x0`   | `double`  | ohm (Ω)    | zero-sequence serial reactance              | &#10024; only for asymmetric calculations | &#10004; | &#10060; | &#10060; | `r0` and `x0` cannot be both zero |
-| `c0`   | `double`  | farad (F)  | zero-sequence shunt capacitance             | &#10024; only for asymmetric calculations | &#10004; | &#10060; | &#10060; |                                   |
-| `tan0` | `double`  | -          | zero-sequence shunt loss factor (tan𝛿)     | &#10024; only for asymmetric calculations | &#10004; | &#10060; | &#10060; |                                   |
-| `i_n`  | `double`  | ampere (A) | rated current                               |                 &#10060;                  | &#10004; | &#10060; | &#10060; |               `> 0`               |
-
-<<<<<<< HEAD
 #### Input
 
 | name   | data type | unit       | description                                 |                 required                  |  update  |           valid values            |
@@ -138,9 +125,7 @@
 | `x0`   | `double`  | ohm (Ω)    | zero-sequence serial reactance              | &#10024; only for asymmetric calculations | &#10060; | `r0` and `x0` cannot be both zero |
 | `c0`   | `double`  | farad (F)  | zero-sequence shunt capacitance             | &#10024; only for asymmetric calculations | &#10060; |                                   |
 | `tan0` | `double`  | -          | zero-sequence shunt loss factor (tan𝛿)     | &#10024; only for asymmetric calculations | &#10060; |                                   |
-| `i_n`  | `double`  | ampere (A) | rated current                               |                 &#10004;                  | &#10060; |               `> 0`               |
-=======
->>>>>>> 490d8cee
+| `i_n`  | `double`  | ampere (A) | rated current                               |                 &#10060;                  | &#10060; |               `> 0`               |
 
 ### Link
 
