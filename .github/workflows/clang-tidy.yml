--- conflicted
+++ resolved
@@ -59,12 +59,7 @@
 
       - name: Install C++ dependencies
         run: |
-<<<<<<< HEAD
           brew install boost eigen nlohmann-json doctest msgpack-cxx
-      - name: Build and test
-        run: ./build.sh -p ${{ env.PRESET }}
-=======
-          brew install boost eigen nlohmann-json doctest
 
       - name: Set build target in case of push
         if: github.event_name != 'workflow_dispatch'
@@ -79,5 +74,4 @@
       - name: Build
         run: |
           cmake --preset ${{ env.PRESET }}
-          cmake --build --preset ${{ env.PRESET }} --target ${{ env.TARGET }}
->>>>>>> 3d31a565
+          cmake --build --preset ${{ env.PRESET }} --target ${{ env.TARGET }}