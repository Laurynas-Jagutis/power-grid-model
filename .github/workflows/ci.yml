# SPDX-FileCopyrightText: Contributors to the Power Grid Model project <powergridmodel@lfenergy.org>
#
# SPDX-License-Identifier: MPL-2.0

name: CI Build

# Controls when the workflow will run
on:
  # run pipeline on push event of main branch.
  push:
    branches:
      - main
  # run pipeline on pull request.
  pull_request:
  # run pipeline on merge queue
  merge_group:
  # run this workflow manually from the Actions tab
  workflow_dispatch:
  schedule:
    - cron: "0 2 * * *" # Based on UTC time

concurrency:
  group: ${{ github.workflow }}-${{ github.ref }}-ci-build
  cancel-in-progress: true

jobs:
  build-test-release:
    name: build-test-release
    uses: "./.github/workflows/build-test-release.yml"
    permissions:
      contents: write
    with:
      create_release: false

  check-code-quality:
    uses: "./.github/workflows/check-code-quality.yml"

  reuse-compliance:
    uses: "./.github/workflows/reuse-compliance.yml"

  clang-tidy:
    uses: "./.github/workflows/clang-tidy.yml"
    with:
      target: "all power_grid_model_benchmark_cpp"

  citations:
    uses: "./.github/workflows/citations.yml"
  
<<<<<<< HEAD
  sonar:
    uses: "./.github/workflows/sonar.yml"
    secrets: inherit

  ci-passed:
    runs-on: ubuntu-latest
    needs: [build-test-release, check-code-quality, reuse-compliance, clang-tidy, citations, sonar]

    steps:
      - run: echo "ci passed"
=======
  # sonar:
  #   uses: "./.github/workflows/sonar.yml"
  #   secrets: inherit
>>>>>>> 444b75f8
<|MERGE_RESOLUTION|>--- conflicted
+++ resolved
@@ -45,11 +45,6 @@
 
   citations:
     uses: "./.github/workflows/citations.yml"
-  
-<<<<<<< HEAD
-  sonar:
-    uses: "./.github/workflows/sonar.yml"
-    secrets: inherit
 
   ci-passed:
     runs-on: ubuntu-latest
@@ -57,8 +52,6 @@
 
     steps:
       - run: echo "ci passed"
-=======
   # sonar:
   #   uses: "./.github/workflows/sonar.yml"
-  #   secrets: inherit
->>>>>>> 444b75f8
+  #   secrets: inherit